--- conflicted
+++ resolved
@@ -173,8 +173,6 @@
 #define PRIM_TYPE_TO_LETTER "ZCFDBSIJV"     /* must match order in enum */
 
 /*
-<<<<<<< HEAD
-=======
  * Definitions for packing refOffsets in ClassObject.
  */
 /*
@@ -201,16 +199,8 @@
 #define CLASS_OFFSET_FROM_CLZ(rshift) \
     (((int)(rshift) * CLASS_OFFSET_ALIGNMENT) + CLASS_SMALLEST_OFFSET)
 
-/*
- * This defines the amount of space we leave for field slots in the
- * java.lang.Class definition.  If we alter the class to have more than
- * this many fields, the VM will abort at startup.
- */
-#define CLASS_FIELD_SLOTS   4
-
-
-/*
->>>>>>> dde8ab03
+
+/*
  * Used for iftable in ClassObject.
  */
 typedef struct InterfaceEntry {
