/*
 * Copyright (C) 2008 The Android Open Source Project
 *
 * Licensed under the Apache License, Version 2.0 (the "License");
 * you may not use this file except in compliance with the License.
 * You may obtain a copy of the License at
 *
 *      http://www.apache.org/licenses/LICENSE-2.0
 *
 * Unless required by applicable law or agreed to in writing, software
 * distributed under the License is distributed on an "AS IS" BASIS,
 * WITHOUT WARRANTIES OR CONDITIONS OF ANY KIND, either express or implied.
 * See the License for the specific language governing permissions and
 * limitations under the License.
 */

/*
 * Class loading, including bootstrap class loader, linking, and
 * initialization.
 */

#define LOG_CLASS_LOADING 0

#include "Dalvik.h"
#include "libdex/DexClass.h"

#include <stdlib.h>
#include <stddef.h>
#include <sys/stat.h>

#if LOG_CLASS_LOADING
#include <unistd.h>
#include <pthread.h>
#include <cutils/process_name.h>
#include <sys/types.h>
#endif

/*
Notes on Linking and Verification

The basic way to retrieve a class is to load it, make sure its superclass
and interfaces are available, prepare its fields, and return it.  This gets
a little more complicated when multiple threads can be trying to retrieve
the class simultaneously, requiring that we use the class object's monitor
to keep things orderly.

The linking (preparing, resolving) of a class can cause us to recursively
load superclasses and interfaces.  Barring circular references (e.g. two
classes that are superclasses of each other), this will complete without
the loader attempting to access the partially-linked class.

With verification, the situation is different.  If we try to verify
every class as we load it, we quickly run into trouble.  Even the lowly
java.lang.Object requires CloneNotSupportedException; follow the list
of referenced classes and you can head down quite a trail.  The trail
eventually leads back to Object, which is officially not fully-formed yet.

The VM spec (specifically, v2 5.4.1) notes that classes pulled in during
verification do not need to be prepared or verified.  This means that we
are allowed to have loaded but unverified classes.  It further notes that
the class must be verified before it is initialized, which allows us to
defer verification for all classes until class init.  You can't execute
code or access fields in an uninitialized class, so this is safe.

It also allows a more peaceful coexistence between verified and
unverifiable code.  If class A refers to B, and B has a method that
refers to a bogus class C, should we allow class A to be verified?
If A only exercises parts of B that don't use class C, then there is
nothing wrong with running code in A.  We can fully verify both A and B,
and allow execution to continue until B causes initialization of C.  The
VerifyError is thrown close to the point of use.

This gets a little weird with java.lang.Class, which is the only class
that can be instantiated before it is initialized.  We have to force
initialization right after the class is created, because by definition we
have instances of it on the heap, and somebody might get a class object and
start making virtual calls on it.  We can end up going recursive during
verification of java.lang.Class, but we avoid that by checking to see if
verification is already in progress before we try to initialize it.
*/

/*
Notes on class loaders and interaction with optimization / verification

In what follows, "pre-verification" and "optimization" are the steps
performed by the dexopt command, which attempts to verify and optimize
classes as part of unpacking jar files and storing the DEX data in the
dalvik-cache directory.  These steps are performed by loading the DEX
files directly, without any assistance from ClassLoader instances.

When we pre-verify and optimize a class in a DEX file, we make some
assumptions about where the class loader will go to look for classes.
If we can't guarantee those assumptions, e.g. because a class ("AppClass")
references something not defined in the bootstrap jars or the AppClass jar,
we can't pre-verify or optimize the class.

The VM doesn't define the behavior of user-defined class loaders.
For example, suppose application class AppClass, loaded by UserLoader,
has a method that creates a java.lang.String.  The first time
AppClass.stringyMethod tries to do something with java.lang.String, it
asks UserLoader to find it.  UserLoader is expected to defer to its parent
loader, but isn't required to.  UserLoader might provide a replacement
for String.

We can run into trouble if we pre-verify AppClass with the assumption that
java.lang.String will come from core.jar, and don't verify this assumption
at runtime.  There are two places that an alternate implementation of
java.lang.String can come from: the AppClass jar, or from some other jar
that UserLoader knows about.  (Someday UserLoader will be able to generate
some bytecode and call DefineClass, but not yet.)

To handle the first situation, the pre-verifier will explicitly check for
conflicts between the class being optimized/verified and the bootstrap
classes.  If an app jar contains a class that has the same package and
class name as a class in a bootstrap jar, the verification resolver refuses
to find either, which will block pre-verification and optimization on
classes that reference ambiguity.  The VM will postpone verification of
the app class until first load.

For the second situation, we need to ensure that all references from a
pre-verified class are satisified by the class' jar or earlier bootstrap
jars.  In concrete terms: when resolving a reference to NewClass,
which was caused by a reference in class AppClass, we check to see if
AppClass was pre-verified.  If so, we require that NewClass comes out
of either the AppClass jar or one of the jars in the bootstrap path.
(We may not control the class loaders, but we do manage the DEX files.
We can verify that it's either (loader==null && dexFile==a_boot_dex)
or (loader==UserLoader && dexFile==AppClass.dexFile).  Classes from
DefineClass can't be pre-verified, so this doesn't apply.)

This should ensure that you can't "fake out" the pre-verifier by creating
a user-defined class loader that replaces system classes.  It should
also ensure that you can write such a loader and have it work in the
expected fashion; all you lose is some performance due to "just-in-time
verification" and the lack of DEX optimizations.

There is a "back door" of sorts in the class resolution check, due to
the fact that the "class ref" entries are shared between the bytecode
and meta-data references (e.g. annotations and exception handler lists).
The class references in annotations have no bearing on class verification,
so when a class does an annotation query that causes a class reference
index to be resolved, we don't want to fail just because the calling
class was pre-verified and the resolved class is in some random DEX file.
The successful resolution adds the class to the "resolved classes" table,
so when optimized bytecode references it we don't repeat the resolve-time
check.  We can avoid this by not updating the "resolved classes" table
when the class reference doesn't come out of something that has been
checked by the verifier, but that has a nonzero performance impact.
Since the ultimate goal of this test is to catch an unusual situation
(user-defined class loaders redefining core classes), the added caution
may not be worth the performance hit.
*/

<<<<<<< HEAD
#define INITIAL_CLASS_SERIAL_NUMBER 0x50000000
#define ZYGOTE_CLASS_CUTOFF 2000
=======
/*
 * Class serial numbers start at this value.  We use a nonzero initial
 * value so they stand out in binary dumps (e.g. hprof output).
 */
#define INITIAL_CLASS_SERIAL_NUMBER 0x50000000

/*
 * Constant used to size an auxillary class object data structure.
 * For optimum memory use this should be equal to or slightly larger than
 * the number of classes loaded when the zygote finishes initializing.
 */
#define ZYGOTE_CLASS_CUTOFF 2304
>>>>>>> ec537042

static ClassPathEntry* processClassPath(const char* pathStr, bool isBootstrap);
static void freeCpeArray(ClassPathEntry* cpe);

static ClassObject* findClassFromLoaderNoInit(
    const char* descriptor, Object* loader);
static ClassObject* findClassNoInit(const char* descriptor, Object* loader,\
    DvmDex* pDvmDex);
static ClassObject* loadClassFromDex(DvmDex* pDvmDex,
    const DexClassDef* pClassDef, Object* loader);
static void loadMethodFromDex(ClassObject* clazz, const DexMethod* pDexMethod,\
    Method* meth);
static int computeJniArgInfo(const DexProto* proto);
static void loadSFieldFromDex(ClassObject* clazz,
    const DexField* pDexSField, StaticField* sfield);
static void loadIFieldFromDex(ClassObject* clazz,
    const DexField* pDexIField, InstField* field);
static void freeMethodInnards(Method* meth);
static bool createVtable(ClassObject* clazz);
static bool createIftable(ClassObject* clazz);
static bool insertMethodStubs(ClassObject* clazz);
static bool computeFieldOffsets(ClassObject* clazz);
static void throwEarlierClassFailure(ClassObject* clazz);

#if LOG_CLASS_LOADING
/*
 * Logs information about a class loading with given timestamp.
 *
 * TODO: In the case where we fail in dvmLinkClass() and log the class as closing (type='<'),
 * it would probably be better to use a new type code to indicate the failure.  This change would
 * require a matching change in the parser and analysis code in frameworks/base/tools/preload.
 */
static void logClassLoadWithTime(char type, ClassObject* clazz, u8 time) {
    pid_t ppid = getppid();
    pid_t pid = getpid();
    unsigned int tid = (unsigned int) pthread_self();

    LOG(LOG_INFO, "PRELOAD", "%c%d:%d:%d:%s:%d:%s:%lld\n", type, ppid, pid, tid,
        get_process_name(), (int) clazz->classLoader, clazz->descriptor,
        time);
}

/*
 * Logs information about a class loading.
 */
static void logClassLoad(char type, ClassObject* clazz) {
    logClassLoadWithTime(type, clazz, dvmGetThreadCpuTimeNsec());
}
#endif

/*
 * Some LinearAlloc unit tests.
 */
static void linearAllocTests()
{
    char* fiddle;
    int try = 1;

    switch (try) {
    case 0:
        fiddle = dvmLinearAlloc(NULL, 3200-28);
        dvmLinearReadOnly(NULL, fiddle);
        break;
    case 1:
        fiddle = dvmLinearAlloc(NULL, 3200-24);
        dvmLinearReadOnly(NULL, fiddle);
        break;
    case 2:
        fiddle = dvmLinearAlloc(NULL, 3200-20);
        dvmLinearReadOnly(NULL, fiddle);
        break;
    case 3:
        fiddle = dvmLinearAlloc(NULL, 3200-16);
        dvmLinearReadOnly(NULL, fiddle);
        break;
    case 4:
        fiddle = dvmLinearAlloc(NULL, 3200-12);
        dvmLinearReadOnly(NULL, fiddle);
        break;
    }
    fiddle = dvmLinearAlloc(NULL, 896);
    dvmLinearReadOnly(NULL, fiddle);
    fiddle = dvmLinearAlloc(NULL, 20);      // watch addr of this alloc
    dvmLinearReadOnly(NULL, fiddle);

    fiddle = dvmLinearAlloc(NULL, 1);
    fiddle[0] = 'q';
    dvmLinearReadOnly(NULL, fiddle);
    fiddle = dvmLinearAlloc(NULL, 4096);
    fiddle[0] = 'x';
    fiddle[4095] = 'y';
    dvmLinearReadOnly(NULL, fiddle);
    dvmLinearFree(NULL, fiddle);
    fiddle = dvmLinearAlloc(NULL, 0);
    dvmLinearReadOnly(NULL, fiddle);
    fiddle = dvmLinearRealloc(NULL, fiddle, 12);
    fiddle[11] = 'z';
    dvmLinearReadOnly(NULL, fiddle);
    fiddle = dvmLinearRealloc(NULL, fiddle, 5);
    dvmLinearReadOnly(NULL, fiddle);
    fiddle = dvmLinearAlloc(NULL, 17001);
    fiddle[0] = 'x';
    fiddle[17000] = 'y';
    dvmLinearReadOnly(NULL, fiddle);

    char* str = dvmLinearStrdup(NULL, "This is a test!");
    LOGI("GOT: '%s'\n", str);

    dvmLinearAllocDump(NULL);
    dvmLinearFree(NULL, str);
}

/*
 * Initialize the bootstrap class loader.
 *
 * Call this after the bootclasspath string has been finalized.
 */
bool dvmClassStartup(void)
{
    ClassObject* unlinkedClass;

    /* make this a requirement -- don't currently support dirs in path */
    if (strcmp(gDvm.bootClassPathStr, ".") == 0) {
        LOGE("ERROR: must specify non-'.' bootclasspath\n");
        return false;
    }

    gDvm.loadedClasses =
        dvmHashTableCreate(256, (HashFreeFunc) dvmFreeClassInnards);

    gDvm.pBootLoaderAlloc = dvmLinearAllocCreate(NULL);
    if (gDvm.pBootLoaderAlloc == NULL)
        return false;

    if (false) {
        linearAllocTests();
        exit(0);
    }

    /*
     * Class serial number.  We start with a high value to make it distinct
     * in binary dumps (e.g. hprof).
     */
    gDvm.classSerialNumber = INITIAL_CLASS_SERIAL_NUMBER;

    /* Set up the table we'll use for tracking initiating loaders for
     * early classes.
     * If it's NULL, we just fall back to the InitiatingLoaderList in the
     * ClassObject, so it's not fatal to fail this allocation.
     */
    gDvm.initiatingLoaderList =
        calloc(ZYGOTE_CLASS_CUTOFF, sizeof(InitiatingLoaderList));

    /* This placeholder class is used while a ClassObject is
     * loading/linking so those not in the know can still say
     * "obj->clazz->...".
     */
    unlinkedClass = &gDvm.unlinkedJavaLangClassObject;

    memset(unlinkedClass, 0, sizeof(*unlinkedClass));

    /* Set obj->clazz to NULL so anyone who gets too interested
     * in the fake class will crash.
     */
    DVM_OBJECT_INIT(&unlinkedClass->obj, NULL);
    unlinkedClass->descriptor = "!unlinkedClass";
    dvmSetClassSerialNumber(unlinkedClass);

    gDvm.unlinkedJavaLangClass = unlinkedClass;

    /*
     * Process the bootstrap class path.  This means opening the specified
     * DEX or Jar files and possibly running them through the optimizer.
     */
    assert(gDvm.bootClassPath == NULL);
    processClassPath(gDvm.bootClassPathStr, true);

    if (gDvm.bootClassPath == NULL)
        return false;

    return true;
}

/*
 * Clean up.
 */
void dvmClassShutdown(void)
{
    int i;

    /* discard all system-loaded classes */
    dvmHashTableFree(gDvm.loadedClasses);
    gDvm.loadedClasses = NULL;

    /* discard primitive classes created for arrays */
    for (i = 0; i < PRIM_MAX; i++)
        dvmFreeClassInnards(gDvm.primitiveClass[i]);

    /* this closes DEX files, JAR files, etc. */
    freeCpeArray(gDvm.bootClassPath);
    gDvm.bootClassPath = NULL;

    dvmLinearAllocDestroy(NULL);

    free(gDvm.initiatingLoaderList);
}


/*
 * ===========================================================================
 *      Bootstrap class loader
 * ===========================================================================
 */

/*
 * Dump the contents of a ClassPathEntry array.
 */
static void dumpClassPath(const ClassPathEntry* cpe)
{
    int idx = 0;

    while (cpe->kind != kCpeLastEntry) {
        const char* kindStr;

        switch (cpe->kind) {
        case kCpeDir:       kindStr = "dir";    break;
        case kCpeJar:       kindStr = "jar";    break;
        case kCpeDex:       kindStr = "dex";    break;
        default:            kindStr = "???";    break;
        }

        LOGI("  %2d: type=%s %s %p\n", idx, kindStr, cpe->fileName, cpe->ptr);
        if (CALC_CACHE_STATS && cpe->kind == kCpeJar) {
            JarFile* pJarFile = (JarFile*) cpe->ptr;
            DvmDex* pDvmDex = dvmGetJarFileDex(pJarFile);
            dvmDumpAtomicCacheStats(pDvmDex->pInterfaceCache);
        }

        cpe++;
        idx++;
    }
}

/*
 * Dump the contents of the bootstrap class path.
 */
void dvmDumpBootClassPath(void)
{
    dumpClassPath(gDvm.bootClassPath);
}

/*
 * Returns "true" if the class path contains the specified path.
 */
bool dvmClassPathContains(const ClassPathEntry* cpe, const char* path)
{
    while (cpe->kind != kCpeLastEntry) {
        if (strcmp(cpe->fileName, path) == 0)
            return true;

        cpe++;
    }
    return false;
}

/*
 * Free an array of ClassPathEntry structs.
 *
 * We release the contents of each entry, then free the array itself.
 */
static void freeCpeArray(ClassPathEntry* cpe)
{
    ClassPathEntry* cpeStart = cpe;

    if (cpe == NULL)
        return;

    while (cpe->kind != kCpeLastEntry) {
        switch (cpe->kind) {
        case kCpeJar:
            /* free JarFile */
            dvmJarFileFree((JarFile*) cpe->ptr);
            break;
        case kCpeDex:
            /* free RawDexFile */
            dvmRawDexFileFree((RawDexFile*) cpe->ptr);
            break;
        default:
            /* e.g. kCpeDir */
            assert(cpe->ptr == NULL);
            break;
        }

        free(cpe->fileName);
        cpe++;
    }

    free(cpeStart);
}

/*
 * Prepare a ClassPathEntry struct, which at this point only has a valid
 * filename.  We need to figure out what kind of file it is, and for
 * everything other than directories we need to open it up and see
 * what's inside.
 */
static bool prepareCpe(ClassPathEntry* cpe, bool isBootstrap)
{
    JarFile* pJarFile = NULL;
    RawDexFile* pRawDexFile = NULL;
    struct stat sb;
    int cc;

    cc = stat(cpe->fileName, &sb);
    if (cc < 0) {
        LOGW("Unable to stat classpath element '%s'\n", cpe->fileName);
        return false;
    }
    if (S_ISDIR(sb.st_mode)) {
        /*
         * The directory will usually have .class files in subdirectories,
         * which may be a few levels down.  Doing a recursive scan and
         * caching the results would help us avoid hitting the filesystem
         * on misses.  Whether or not this is of measureable benefit
         * depends on a number of factors, but most likely it is not
         * worth the effort (especially since most of our stuff will be
         * in DEX or JAR).
         */
        cpe->kind = kCpeDir;
        assert(cpe->ptr == NULL);
        return true;
    }

    if (dvmJarFileOpen(cpe->fileName, NULL, &pJarFile, isBootstrap) == 0) {
        cpe->kind = kCpeJar;
        cpe->ptr = pJarFile;
        return true;
    }

    // TODO: do we still want to support "raw" DEX files in the classpath?
    if (dvmRawDexFileOpen(cpe->fileName, NULL, &pRawDexFile, isBootstrap) == 0)
    {
        cpe->kind = kCpeDex;
        cpe->ptr = pRawDexFile;
        return true;
    }

    return false;
}

/*
 * Convert a colon-separated list of directories, Zip files, and DEX files
 * into an array of ClassPathEntry structs.
 *
 * If we're unable to load a bootstrap class path entry, we fail.  This
 * is necessary to preserve the dependencies implied by optimized DEX files
 * (e.g. if the same class appears in multiple places).
 *
 * During normal startup we fail if there are no entries, because we won't
 * get very far without the basic language support classes, but if we're
 * optimizing a DEX file we allow it.
 */
static ClassPathEntry* processClassPath(const char* pathStr, bool isBootstrap)
{
    ClassPathEntry* cpe = NULL;
    char* mangle;
    char* cp;
    const char* end;
    int idx, count;

    assert(pathStr != NULL);

    mangle = strdup(pathStr);

    /*
     * Run through and essentially strtok() the string.  Get a count of
     * the #of elements while we're at it.
     *
     * If the path was constructed strangely (e.g. ":foo::bar:") this will
     * over-allocate, which isn't ideal but is mostly harmless.
     */
    count = 1;
    for (cp = mangle; *cp != '\0'; cp++) {
        if (*cp == ':') {   /* separates two entries */
            count++;
            *cp = '\0';
        }
    }
    end = cp;

    /*
     * Allocate storage.  We over-alloc by one so we can set an "end" marker.
     */
    cpe = (ClassPathEntry*) calloc(count+1, sizeof(ClassPathEntry));

    /*
     * Set the global pointer so the DEX file dependency stuff can find it.
     */
    gDvm.bootClassPath = cpe;

    /*
     * Go through a second time, pulling stuff out.
     */
    cp = mangle;
    idx = 0;
    while (cp < end) {
        if (*cp == '\0') {
            /* leading, trailing, or doubled ':'; ignore it */
        } else {
            ClassPathEntry tmp;
            tmp.kind = kCpeUnknown;
            tmp.fileName = strdup(cp);
            tmp.ptr = NULL;

            /* drop an end marker here so DEX loader can walk unfinished list */
            cpe[idx].kind = kCpeLastEntry;
            cpe[idx].fileName = NULL;
            cpe[idx].ptr = NULL;

            if (!prepareCpe(&tmp, isBootstrap)) {
                LOGD("Failed on '%s' (boot=%d)\n", tmp.fileName, isBootstrap);
                /* drop from list and continue on */
                free(tmp.fileName);

                if (isBootstrap || gDvm.optimizing) {
                    /* if boot path entry or we're optimizing, this is fatal */
                    free(cpe);
                    cpe = NULL;
                    goto bail;
                }
            } else {
                /* copy over, pointers and all */
                if (tmp.fileName[0] != '/')
                    LOGW("Non-absolute bootclasspath entry '%s'\n",
                        tmp.fileName);
                cpe[idx] = tmp;
                idx++;
            }
        }

        cp += strlen(cp) +1;
    }
    assert(idx <= count);
    if (idx == 0 && !gDvm.optimizing) {
        LOGE("ERROR: no valid entries found in bootclasspath '%s'\n", pathStr);
        free(cpe);
        cpe = NULL;
        goto bail;
    }

    LOGVV("  (filled %d of %d slots)\n", idx, count);

    /* put end marker in over-alloc slot */
    cpe[idx].kind = kCpeLastEntry;
    cpe[idx].fileName = NULL;
    cpe[idx].ptr = NULL;

    //dumpClassPath(cpe);

bail:
    free(mangle);
    gDvm.bootClassPath = cpe;
    return cpe;
}

/*
 * Search the DEX files we loaded from the bootstrap class path for a DEX
 * file that has the class with the matching descriptor.
 *
 * Returns the matching DEX file and DexClassDef entry if found, otherwise
 * returns NULL.
 */
static DvmDex* searchBootPathForClass(const char* descriptor,
    const DexClassDef** ppClassDef)
{
    const ClassPathEntry* cpe = gDvm.bootClassPath;
    const DexClassDef* pFoundDef = NULL;
    DvmDex* pFoundFile = NULL;

    LOGVV("+++ class '%s' not yet loaded, scanning bootclasspath...\n",
        descriptor);

    while (cpe->kind != kCpeLastEntry) {
        //LOGV("+++  checking '%s' (%d)\n", cpe->fileName, cpe->kind);

        switch (cpe->kind) {
        case kCpeDir:
            LOGW("Directory entries ('%s') not supported in bootclasspath\n",
                cpe->fileName);
            break;
        case kCpeJar:
            {
                JarFile* pJarFile = (JarFile*) cpe->ptr;
                const DexClassDef* pClassDef;
                DvmDex* pDvmDex;

                pDvmDex = dvmGetJarFileDex(pJarFile);
                pClassDef = dexFindClass(pDvmDex->pDexFile, descriptor);
                if (pClassDef != NULL) {
                    /* found */
                    pFoundDef = pClassDef;
                    pFoundFile = pDvmDex;
                    goto found;
                }
            }
            break;
        case kCpeDex:
            {
                RawDexFile* pRawDexFile = (RawDexFile*) cpe->ptr;
                const DexClassDef* pClassDef;
                DvmDex* pDvmDex;

                pDvmDex = dvmGetRawDexFileDex(pRawDexFile);
                pClassDef = dexFindClass(pDvmDex->pDexFile, descriptor);
                if (pClassDef != NULL) {
                    /* found */
                    pFoundDef = pClassDef;
                    pFoundFile = pDvmDex;
                    goto found;
                }
            }
            break;
        default:
            LOGE("Unknown kind %d\n", cpe->kind);
            assert(false);
            break;
        }

        cpe++;
    }

    /*
     * Special handling during verification + optimization.
     *
     * The DEX optimizer needs to load classes from the DEX file it's working
     * on.  Rather than trying to insert it into the bootstrap class path
     * or synthesizing a class loader to manage it, we just make it available
     * here.  It logically comes after all existing entries in the bootstrap
     * class path.
     */
    if (gDvm.bootClassPathOptExtra != NULL) {
        const DexClassDef* pClassDef;

        pClassDef =
            dexFindClass(gDvm.bootClassPathOptExtra->pDexFile, descriptor);
        if (pClassDef != NULL) {
            /* found */
            pFoundDef = pClassDef;
            pFoundFile = gDvm.bootClassPathOptExtra;
        }
    }

found:
    *ppClassDef = pFoundDef;
    return pFoundFile;
}

/*
 * Set the "extra" DEX, which becomes a de facto member of the bootstrap
 * class set.
 */
void dvmSetBootPathExtraDex(DvmDex* pDvmDex)
{
    gDvm.bootClassPathOptExtra = pDvmDex;
}


/*
 * Return the #of entries in the bootstrap class path.
 *
 * (Used for ClassLoader.getResources().)
 */
int dvmGetBootPathSize(void)
{
    const ClassPathEntry* cpe = gDvm.bootClassPath;

    while (cpe->kind != kCpeLastEntry)
        cpe++;

    return cpe - gDvm.bootClassPath;
}

/*
 * Find a resource with the specified name in entry N of the boot class path.
 *
 * We return a newly-allocated String of one of these forms:
 *   file://path/name
 *   jar:file://path!/name
 * Where "path" is the bootstrap class path entry and "name" is the string
 * passed into this method.  "path" needs to be an absolute path (starting
 * with '/'); if it's not we'd need to "absolutify" it as part of forming
 * the URL string.
 */
StringObject* dvmGetBootPathResource(const char* name, int idx)
{
    const int kUrlOverhead = 13;        // worst case for Jar URL
    const ClassPathEntry* cpe = gDvm.bootClassPath;
    StringObject* urlObj = NULL;

    LOGV("+++ searching for resource '%s' in %d(%s)\n",
        name, idx, cpe[idx].fileName);

    /* we could use direct array index, but I don't entirely trust "idx" */
    while (idx-- && cpe->kind != kCpeLastEntry)
        cpe++;
    if (cpe->kind == kCpeLastEntry) {
        assert(false);
        return NULL;
    }

    char urlBuf[strlen(name) + strlen(cpe->fileName) + kUrlOverhead +1];

    switch (cpe->kind) {
    case kCpeDir:
        sprintf(urlBuf, "file://%s/%s", cpe->fileName, name);
        if (access(urlBuf+7, F_OK) != 0)
            goto bail;
        break;
    case kCpeJar:
        {
            JarFile* pJarFile = (JarFile*) cpe->ptr;
            if (dexZipFindEntry(&pJarFile->archive, name) == NULL)
                goto bail;
            sprintf(urlBuf, "jar:file://%s!/%s", cpe->fileName, name);
        }
        break;
    case kCpeDex:
        LOGV("No resources in DEX files\n");
        goto bail;
    default:
        assert(false);
        goto bail;
    }

    LOGV("+++ using URL='%s'\n", urlBuf);
    urlObj = dvmCreateStringFromCstr(urlBuf, ALLOC_DEFAULT);

bail:
    return urlObj;
}


/*
 * ===========================================================================
 *      Class list management
 * ===========================================================================
 */

/* search for these criteria in the Class hash table */
typedef struct ClassMatchCriteria {
    const char* descriptor;
    Object*     loader;
} ClassMatchCriteria;

#define kInitLoaderInc  4       /* must be power of 2 */

static InitiatingLoaderList *dvmGetInitiatingLoaderList(ClassObject* clazz)
{
    assert(clazz->serialNumber > INITIAL_CLASS_SERIAL_NUMBER);
    int classIndex = clazz->serialNumber-INITIAL_CLASS_SERIAL_NUMBER;
    if (gDvm.initiatingLoaderList != NULL &&
        classIndex < ZYGOTE_CLASS_CUTOFF) {
        return &(gDvm.initiatingLoaderList[classIndex]);
    } else {
        return &(clazz->initiatingLoaderList);
    }
}

/*
 * Determine if "loader" appears in clazz' initiating loader list.
 *
 * The class hash table lock must be held when calling here, since
 * it's also used when updating a class' initiating loader list.
 *
 * TODO: switch to some sort of lock-free data structure so we don't have
 * to grab the lock to do a lookup.  Among other things, this would improve
 * the speed of compareDescriptorClasses().
 */
bool dvmLoaderInInitiatingList(const ClassObject* clazz, const Object* loader)
{
    /*
     * The bootstrap class loader can't be just an initiating loader for
     * anything (it's always the defining loader if the class is visible
     * to it).  We don't put defining loaders in the initiating list.
     */
    if (loader == NULL)
        return false;

    /*
     * Scan the list for a match.  The list is expected to be short.
     */
    /* Cast to remove the const from clazz, but use const loaderList */
    ClassObject* nonConstClazz = (ClassObject*) clazz;
    const InitiatingLoaderList *loaderList =
        dvmGetInitiatingLoaderList(nonConstClazz);
    int i;
    for (i = loaderList->initiatingLoaderCount-1; i >= 0; --i) {
        if (loaderList->initiatingLoaders[i] == loader) {
            //LOGI("+++ found initiating match %p in %s\n",
            //    loader, clazz->descriptor);
            return true;
        }
    }
    return false;
}

/*
 * Add "loader" to clazz's initiating loader set, unless it's the defining
 * class loader.
 *
 * In the common case this will be a short list, so we don't need to do
 * anything too fancy here.
 *
 * This locks gDvm.loadedClasses for synchronization, so don't hold it
 * when calling here.
 */
void dvmAddInitiatingLoader(ClassObject* clazz, Object* loader)
{
    if (loader != clazz->classLoader) {
        assert(loader != NULL);

        LOGVV("Adding %p to '%s' init list\n", loader, clazz->descriptor);
        dvmHashTableLock(gDvm.loadedClasses);

        /*
         * Make sure nobody snuck in.  The penalty for adding twice is
         * pretty minor, and probably outweighs the O(n^2) hit for
         * checking before every add, so we may not want to do this.
         */
        //if (dvmLoaderInInitiatingList(clazz, loader)) {
        //    LOGW("WOW: simultaneous add of initiating class loader\n");
        //    goto bail_unlock;
        //}

        /*
         * The list never shrinks, so we just keep a count of the
         * number of elements in it, and reallocate the buffer when
         * we run off the end.
         *
         * The pointer is initially NULL, so we *do* want to call realloc
         * when count==0.
         */
        InitiatingLoaderList *loaderList = dvmGetInitiatingLoaderList(clazz);
        if ((loaderList->initiatingLoaderCount & (kInitLoaderInc-1)) == 0) {
            Object** newList;

            newList = (Object**) realloc(loaderList->initiatingLoaders,
                        (loaderList->initiatingLoaderCount + kInitLoaderInc)
                         * sizeof(Object*));
            if (newList == NULL) {
                /* this is mainly a cache, so it's not the EotW */
                assert(false);
                goto bail_unlock;
            }
            loaderList->initiatingLoaders = newList;

            //LOGI("Expanded init list to %d (%s)\n",
            //    loaderList->initiatingLoaderCount+kInitLoaderInc,
            //    clazz->descriptor);
        }
        loaderList->initiatingLoaders[loaderList->initiatingLoaderCount++] =
            loader;

bail_unlock:
        dvmHashTableUnlock(gDvm.loadedClasses);
    }
}

/*
 * (This is a dvmHashTableLookup callback.)
 *
 * Entries in the class hash table are stored as { descriptor, d-loader }
 * tuples.  If the hashed class descriptor matches the requested descriptor,
 * and the hashed defining class loader matches the requested class
 * loader, we're good.  If only the descriptor matches, we check to see if the
 * loader is in the hashed class' initiating loader list.  If so, we
 * can return "true" immediately and skip some of the loadClass melodrama.
 *
 * The caller must lock the hash table before calling here.
 *
 * Returns 0 if a matching entry is found, nonzero otherwise.
 */
static int hashcmpClassByCrit(const void* vclazz, const void* vcrit)
{
    const ClassObject* clazz = (const ClassObject*) vclazz;
    const ClassMatchCriteria* pCrit = (const ClassMatchCriteria*) vcrit;
    bool match;

    match = (strcmp(clazz->descriptor, pCrit->descriptor) == 0 &&
             (clazz->classLoader == pCrit->loader ||
              (pCrit->loader != NULL &&
               dvmLoaderInInitiatingList(clazz, pCrit->loader)) ));
    //if (match)
    //    LOGI("+++ %s %p matches existing %s %p\n",
    //        pCrit->descriptor, pCrit->loader,
    //        clazz->descriptor, clazz->classLoader);
    return !match;
}

/*
 * Like hashcmpClassByCrit, but passing in a fully-formed ClassObject
 * instead of a ClassMatchCriteria.
 */
static int hashcmpClassByClass(const void* vclazz, const void* vaddclazz)
{
    const ClassObject* clazz = (const ClassObject*) vclazz;
    const ClassObject* addClazz = (const ClassObject*) vaddclazz;
    bool match;

    match = (strcmp(clazz->descriptor, addClazz->descriptor) == 0 &&
             (clazz->classLoader == addClazz->classLoader ||
              (addClazz->classLoader != NULL &&
               dvmLoaderInInitiatingList(clazz, addClazz->classLoader)) ));
    return !match;
}

/*
 * Search through the hash table to find an entry with a matching descriptor
 * and an initiating class loader that matches "loader".
 *
 * The table entries are hashed on descriptor only, because they're unique
 * on *defining* class loader, not *initiating* class loader.  This isn't
 * great, because it guarantees we will have to probe when multiple
 * class loaders are used.
 *
 * Note this does NOT try to load a class; it just finds a class that
 * has already been loaded.
 *
 * If "unprepOkay" is set, this will return classes that have been added
 * to the hash table but are not yet fully loaded and linked.  Otherwise,
 * such classes are ignored.  (The only place that should set "unprepOkay"
 * is findClassNoInit(), which will wait for the prep to finish.)
 *
 * Returns NULL if not found.
 */
ClassObject* dvmLookupClass(const char* descriptor, Object* loader,
    bool unprepOkay)
{
    ClassMatchCriteria crit;
    void* found;
    u4 hash;

    crit.descriptor = descriptor;
    crit.loader = loader;
    hash = dvmComputeUtf8Hash(descriptor);

    LOGVV("threadid=%d: dvmLookupClass searching for '%s' %p\n",
        dvmThreadSelf()->threadId, descriptor, loader);

    dvmHashTableLock(gDvm.loadedClasses);
    found = dvmHashTableLookup(gDvm.loadedClasses, hash, &crit,
                hashcmpClassByCrit, false);
    dvmHashTableUnlock(gDvm.loadedClasses);

    /*
     * The class has been added to the hash table but isn't ready for use.
     * We're going to act like we didn't see it, so that the caller will
     * go through the full "find class" path, which includes locking the
     * object and waiting until it's ready.  We could do that lock/wait
     * here, but this is an extremely rare case, and it's simpler to have
     * the wait-for-class code centralized.
     */
    if (found != NULL && !unprepOkay && !dvmIsClassLinked(found)) {
        LOGV("Ignoring not-yet-ready %s, using slow path\n",
            ((ClassObject*)found)->descriptor);
        found = NULL;
    }

    return (ClassObject*) found;
}

/*
 * Add a new class to the hash table.
 *
 * The class is considered "new" if it doesn't match on both the class
 * descriptor and the defining class loader.
 *
 * TODO: we should probably have separate hash tables for each
 * ClassLoader. This could speed up dvmLookupClass and
 * other common operations. It does imply a VM-visible data structure
 * for each ClassLoader object with loaded classes, which we don't
 * have yet.
 */
bool dvmAddClassToHash(ClassObject* clazz)
{
    void* found;
    u4 hash;

    hash = dvmComputeUtf8Hash(clazz->descriptor);

    dvmHashTableLock(gDvm.loadedClasses);
    found = dvmHashTableLookup(gDvm.loadedClasses, hash, clazz,
                hashcmpClassByClass, true);
    dvmHashTableUnlock(gDvm.loadedClasses);

    LOGV("+++ dvmAddClassToHash '%s' %p (isnew=%d) --> %p\n",
        clazz->descriptor, clazz->classLoader,
        (found == (void*) clazz), clazz);

    //dvmCheckClassTablePerf();

    /* can happen if two threads load the same class simultaneously */
    return (found == (void*) clazz);
}

#if 0
/*
 * Compute hash value for a class.
 */
u4 hashcalcClass(const void* item)
{
    return dvmComputeUtf8Hash(((const ClassObject*) item)->descriptor);
}

/*
 * Check the performance of the "loadedClasses" hash table.
 */
void dvmCheckClassTablePerf(void)
{
    dvmHashTableLock(gDvm.loadedClasses);
    dvmHashTableProbeCount(gDvm.loadedClasses, hashcalcClass,
        hashcmpClassByClass);
    dvmHashTableUnlock(gDvm.loadedClasses);
}
#endif

/*
 * Remove a class object from the hash table.
 */
static void removeClassFromHash(ClassObject* clazz)
{
    LOGV("+++ removeClassFromHash '%s'\n", clazz->descriptor);

    u4 hash = dvmComputeUtf8Hash(clazz->descriptor);

    dvmHashTableLock(gDvm.loadedClasses);
    if (!dvmHashTableRemove(gDvm.loadedClasses, hash, clazz))
        LOGW("Hash table remove failed on class '%s'\n", clazz->descriptor);
    dvmHashTableUnlock(gDvm.loadedClasses);
}


/*
 * ===========================================================================
 *      Class creation
 * ===========================================================================
 */

/*
 * Set clazz->serialNumber to the next available value.
 *
 * This usually happens *very* early in class creation, so don't expect
 * anything else in the class to be ready.
 */
void dvmSetClassSerialNumber(ClassObject* clazz)
{
    u4 oldValue, newValue;

    assert(clazz->serialNumber == 0);

    do {
        oldValue = gDvm.classSerialNumber;
        newValue = oldValue + 1;
    } while (!ATOMIC_CMP_SWAP(&gDvm.classSerialNumber, oldValue, newValue));

    clazz->serialNumber = (u4) oldValue;
}


/*
 * Find the named class (by descriptor), using the specified
 * initiating ClassLoader.
 *
 * The class will be loaded and initialized if it has not already been.
 * If necessary, the superclass will be loaded.
 *
 * If the class can't be found, returns NULL with an appropriate exception
 * raised.
 */
ClassObject* dvmFindClass(const char* descriptor, Object* loader)
{
    ClassObject* clazz;

    clazz = dvmFindClassNoInit(descriptor, loader);
    if (clazz != NULL && clazz->status < CLASS_INITIALIZED) {
        /* initialize class */
        if (!dvmInitClass(clazz)) {
            /* init failed; leave it in the list, marked as bad */
            assert(dvmCheckException(dvmThreadSelf()));
            assert(clazz->status == CLASS_ERROR);
            return NULL;
        }
    }

    return clazz;
}

/*
 * Find the named class (by descriptor), using the specified
 * initiating ClassLoader.
 *
 * The class will be loaded if it has not already been, as will its
 * superclass.  It will not be initialized.
 *
 * If the class can't be found, returns NULL with an appropriate exception
 * raised.
 */
ClassObject* dvmFindClassNoInit(const char* descriptor,
        Object* loader)
{
    assert(descriptor != NULL);
    //assert(loader != NULL);

    LOGVV("FindClassNoInit '%s' %p\n", descriptor, loader);

    if (*descriptor == '[') {
        /*
         * Array class.  Find in table, generate if not found.
         */
        return dvmFindArrayClass(descriptor, loader);
    } else {
        /*
         * Regular class.  Find in table, load if not found.
         */
        if (loader != NULL) {
            return findClassFromLoaderNoInit(descriptor, loader);
        } else {
            return dvmFindSystemClassNoInit(descriptor);
        }
    }
}

/*
 * Load the named class (by descriptor) from the specified class
 * loader.  This calls out to let the ClassLoader object do its thing.
 *
 * Returns with NULL and an exception raised on error.
 */
static ClassObject* findClassFromLoaderNoInit(const char* descriptor,
    Object* loader)
{
    //LOGI("##### findClassFromLoaderNoInit (%s,%p)\n",
    //        descriptor, loader);

    Thread* self = dvmThreadSelf();
    ClassObject* clazz;

    assert(loader != NULL);

    /*
     * Do we already have it?
     *
     * The class loader code does the "is it already loaded" check as
     * well.  However, this call is much faster than calling through
     * interpreted code.  Doing this does mean that in the common case
     * (365 out of 420 calls booting the sim) we're doing the
     * lookup-by-descriptor twice.  It appears this is still a win, so
     * I'm keeping it in.
     */
    clazz = dvmLookupClass(descriptor, loader, false);
    if (clazz != NULL) {
        LOGVV("Already loaded: %s %p\n", descriptor, loader);
        return clazz;
    } else {
        LOGVV("Not already loaded: %s %p\n", descriptor, loader);
    }

    char* dotName = NULL;
    StringObject* nameObj = NULL;
    Object* excep;
    Method* loadClass;

    /* convert "Landroid/debug/Stuff;" to "android.debug.Stuff" */
    dotName = dvmDescriptorToDot(descriptor);
    if (dotName == NULL) {
        dvmThrowException("Ljava/lang/OutOfMemoryError;", NULL);
        goto bail;
    }
    nameObj = dvmCreateStringFromCstr(dotName, ALLOC_DEFAULT);
    if (nameObj == NULL) {
        assert(dvmCheckException(self));
        goto bail;
    }

    // TODO: cache the vtable offset
    loadClass = dvmFindVirtualMethodHierByDescriptor(loader->clazz, "loadClass",
                 "(Ljava/lang/String;)Ljava/lang/Class;");
    if (loadClass == NULL) {
        LOGW("Couldn't find loadClass in ClassLoader\n");
        goto bail;
    }

#ifdef WITH_PROFILER
    dvmMethodTraceClassPrepBegin();
#endif

    /*
     * Invoke loadClass().  This will probably result in a couple of
     * exceptions being thrown, because the ClassLoader.loadClass()
     * implementation eventually calls VMClassLoader.loadClass to see if
     * the bootstrap class loader can find it before doing its own load.
     */
    LOGVV("--- Invoking loadClass(%s, %p)\n", dotName, loader);
    JValue result;
    dvmCallMethod(self, loadClass, loader, &result, nameObj);
    clazz = (ClassObject*) result.l;

#ifdef WITH_PROFILER
    dvmMethodTraceClassPrepEnd();
#endif

    excep = dvmGetException(self);
    if (excep != NULL) {
#if DVM_SHOW_EXCEPTION >= 2
        LOGD("NOTE: loadClass '%s' %p threw exception %s\n",
            dotName, loader, excep->clazz->descriptor);
#endif
        dvmAddTrackedAlloc(excep, self);
        dvmClearException(self);
        dvmThrowChainedExceptionWithClassMessage(
            "Ljava/lang/NoClassDefFoundError;", descriptor, excep);
        dvmReleaseTrackedAlloc(excep, self);
        clazz = NULL;
        goto bail;
    } else {
        assert(clazz != NULL);
    }

    dvmAddInitiatingLoader(clazz, loader);

    LOGVV("--- Successfully loaded %s %p (thisldr=%p clazz=%p)\n",
        descriptor, clazz->classLoader, loader, clazz);

bail:
    dvmReleaseTrackedAlloc((Object*)nameObj, NULL);
    free(dotName);
    return clazz;
}

/*
 * Load the named class (by descriptor) from the specified DEX file.
 * Used by class loaders to instantiate a class object from a
 * VM-managed DEX.
 */
ClassObject* dvmDefineClass(DvmDex* pDvmDex, const char* descriptor,
    Object* classLoader)
{
    assert(pDvmDex != NULL);

    return findClassNoInit(descriptor, classLoader, pDvmDex);
}


/*
 * Find the named class (by descriptor), scanning through the
 * bootclasspath if it hasn't already been loaded.
 *
 * "descriptor" looks like "Landroid/debug/Stuff;".
 *
 * Uses NULL as the defining class loader.
 */
ClassObject* dvmFindSystemClass(const char* descriptor)
{
    ClassObject* clazz;

    clazz = dvmFindSystemClassNoInit(descriptor);
    if (clazz != NULL && clazz->status < CLASS_INITIALIZED) {
        /* initialize class */
        if (!dvmInitClass(clazz)) {
            /* init failed; leave it in the list, marked as bad */
            assert(dvmCheckException(dvmThreadSelf()));
            assert(clazz->status == CLASS_ERROR);
            return NULL;
        }
    }

    return clazz;
}

/*
 * Find the named class (by descriptor), searching for it in the
 * bootclasspath.
 *
 * On failure, this returns NULL with an exception raised.
 */
ClassObject* dvmFindSystemClassNoInit(const char* descriptor)
{
    return findClassNoInit(descriptor, NULL, NULL);
}

/*
 * Find the named class (by descriptor). If it's not already loaded,
 * we load it and link it, but don't execute <clinit>. (The VM has
 * specific limitations on which events can cause initialization.)
 *
 * If "pDexFile" is NULL, we will search the bootclasspath for an entry.
 *
 * On failure, this returns NULL with an exception raised.
 *
 * TODO: we need to return an indication of whether we loaded the class or
 * used an existing definition.  If somebody deliberately tries to load a
 * class twice in the same class loader, they should get a LinkageError,
 * but inadvertent simultaneous class references should "just work".
 */
static ClassObject* findClassNoInit(const char* descriptor, Object* loader,
    DvmDex* pDvmDex)
{
    Thread* self = dvmThreadSelf();
    ClassObject* clazz;
#ifdef WITH_PROFILER
    bool profilerNotified = false;
#endif

    if (loader != NULL) {
        LOGVV("#### findClassNoInit(%s,%p,%p)\n", descriptor, loader,
            pDvmDex->pDexFile);
    }

    /*
     * We don't expect an exception to be raised at this point.  The
     * exception handling code is good about managing this.  This *can*
     * happen if a JNI lookup fails and the JNI code doesn't do any
     * error checking before doing another class lookup, so we may just
     * want to clear this and restore it on exit.  If we don't, some kinds
     * of failures can't be detected without rearranging other stuff.
     *
     * Most often when we hit this situation it means that something is
     * broken in the VM or in JNI code, so I'm keeping it in place (and
     * making it an informative abort rather than an assert).
     */
    if (dvmCheckException(self)) {
        LOGE("Class lookup %s attemped while exception %s pending\n",
            descriptor, dvmGetException(self)->clazz->descriptor);
        dvmDumpAllThreads(false);
        dvmAbort();
    }

    clazz = dvmLookupClass(descriptor, loader, true);
    if (clazz == NULL) {
        const DexClassDef* pClassDef;

#ifdef WITH_PROFILER
        dvmMethodTraceClassPrepBegin();
        profilerNotified = true;
#endif

#if LOG_CLASS_LOADING
        u8 startTime = dvmGetThreadCpuTimeNsec();
#endif

        if (pDvmDex == NULL) {
            assert(loader == NULL);     /* shouldn't be here otherwise */
            pDvmDex = searchBootPathForClass(descriptor, &pClassDef);
        } else {
            pClassDef = dexFindClass(pDvmDex->pDexFile, descriptor);
        }

        if (pDvmDex == NULL || pClassDef == NULL) {
            dvmThrowExceptionWithClassMessage(
                "Ljava/lang/NoClassDefFoundError;", descriptor);
            goto bail;
        }

        /* found a match, try to load it */
        clazz = loadClassFromDex(pDvmDex, pClassDef, loader);
        if (dvmCheckException(self)) {
            /* class was found but had issues */
            dvmReleaseTrackedAlloc((Object*) clazz, NULL);
            goto bail;
        }

        /*
         * Lock the class while we link it so other threads must wait for us
         * to finish.  Set the "initThreadId" so we can identify recursive
         * invocation.
         */
        dvmLockObject(self, (Object*) clazz);
        clazz->initThreadId = self->threadId;

        /*
         * Add to hash table so lookups succeed.
         *
         * [Are circular references possible when linking a class?]
         */
        assert(clazz->classLoader == loader);
        if (!dvmAddClassToHash(clazz)) {
            /*
             * Another thread must have loaded the class after we
             * started but before we finished.  Discard what we've
             * done and leave some hints for the GC.
             *
             * (Yes, this happens.)
             */
            //LOGW("WOW: somebody loaded %s simultaneously\n", descriptor);
            clazz->initThreadId = 0;
            dvmUnlockObject(self, (Object*) clazz);

            /* Let the GC free the class.
             */
            assert(clazz->obj.clazz == gDvm.unlinkedJavaLangClass);
            dvmReleaseTrackedAlloc((Object*) clazz, NULL);

            /* Grab the winning class.
             */
            clazz = dvmLookupClass(descriptor, loader, true);
            assert(clazz != NULL);
            goto got_class;
        }
        dvmReleaseTrackedAlloc((Object*) clazz, NULL);

#if LOG_CLASS_LOADING
        logClassLoadWithTime('>', clazz, startTime);
#endif
        /*
         * Prepare and resolve.
         */
        if (!dvmLinkClass(clazz, false)) {
            assert(dvmCheckException(self));

            /* Make note of the error and clean up the class.
             */
            removeClassFromHash(clazz);
            clazz->status = CLASS_ERROR;
            dvmFreeClassInnards(clazz);

            /* Let any waiters know.
             */
            clazz->initThreadId = 0;
            dvmObjectNotifyAll(self, (Object*) clazz);
            dvmUnlockObject(self, (Object*) clazz);

#if LOG_CLASS_LOADING
            LOG(LOG_INFO, "DVMLINK FAILED FOR CLASS ", "%s in %s\n",
                clazz->descriptor, get_process_name());

            /*
             * TODO: It would probably be better to use a new type code here (instead of '<') to
             * indicate the failure.  This change would require a matching change in the parser
             * and analysis code in frameworks/base/tools/preload.
             */
            logClassLoad('<', clazz);
#endif
            clazz = NULL;
            if (gDvm.optimizing) {
                /* happens with "external" libs */
                LOGV("Link of class '%s' failed\n", descriptor);
            } else {
                LOGW("Link of class '%s' failed\n", descriptor);
            }
            goto bail;
        }
        dvmObjectNotifyAll(self, (Object*) clazz);
        dvmUnlockObject(self, (Object*) clazz);

        /*
         * Add class stats to global counters.
         *
         * TODO: these should probably be atomic ops.
         */
        gDvm.numLoadedClasses++;
        gDvm.numDeclaredMethods +=
            clazz->virtualMethodCount + clazz->directMethodCount;
        gDvm.numDeclaredInstFields += clazz->ifieldCount;
        gDvm.numDeclaredStaticFields += clazz->sfieldCount;

        /*
         * Cache pointers to basic classes.  We want to use these in
         * various places, and it's easiest to initialize them on first
         * use rather than trying to force them to initialize (startup
         * ordering makes it weird).
         */
        if (gDvm.classJavaLangObject == NULL &&
            strcmp(descriptor, "Ljava/lang/Object;") == 0)
        {
            /* It should be impossible to get here with anything
             * but the bootclasspath loader.
             */
            assert(loader == NULL);
            gDvm.classJavaLangObject = clazz;
        }

#if LOG_CLASS_LOADING
        logClassLoad('<', clazz);
#endif

    } else {
got_class:
        if (!dvmIsClassLinked(clazz) && clazz->status != CLASS_ERROR) {
            /*
             * We can race with other threads for class linking.  We should
             * never get here recursively; doing so indicates that two
             * classes have circular dependencies.
             *
             * One exception: we force discovery of java.lang.Class in
             * dvmLinkClass(), and Class has Object as its superclass.  So
             * if the first thing we ever load is Object, we will init
             * Object->Class->Object.  The easiest way to avoid this is to
             * ensure that Object is never the first thing we look up, so
             * we get Foo->Class->Object instead.
             */
            dvmLockObject(self, (Object*) clazz);
            if (!dvmIsClassLinked(clazz) &&
                clazz->initThreadId == self->threadId)
            {
                LOGW("Recursive link on class %s\n", clazz->descriptor);
                dvmUnlockObject(self, (Object*) clazz);
                dvmThrowExceptionWithClassMessage(
                    "Ljava/lang/ClassCircularityError;", clazz->descriptor);
                clazz = NULL;
                goto bail;
            }
            //LOGI("WAITING  for '%s' (owner=%d)\n",
            //    clazz->descriptor, clazz->initThreadId);
            while (!dvmIsClassLinked(clazz) && clazz->status != CLASS_ERROR) {
                dvmObjectWait(self, (Object*) clazz, 0, 0, false);
            }
            dvmUnlockObject(self, (Object*) clazz);
        }
        if (clazz->status == CLASS_ERROR) {
            /*
             * Somebody else tried to load this and failed.  We need to raise
             * an exception and report failure.
             */
            throwEarlierClassFailure(clazz);
            clazz = NULL;
            goto bail;
        }
    }

    /* check some invariants */
    assert(dvmIsClassLinked(clazz));
    assert(gDvm.classJavaLangClass != NULL);
    assert(clazz->obj.clazz == gDvm.classJavaLangClass);
    if (clazz != gDvm.classJavaLangObject) {
        if (clazz->super == NULL) {
            LOGE("Non-Object has no superclass (gDvm.classJavaLangObject=%p)\n",
                gDvm.classJavaLangObject);
            dvmAbort();
        }
    }
    if (!dvmIsInterfaceClass(clazz)) {
        //LOGI("class=%s vtableCount=%d, virtualMeth=%d\n",
        //    clazz->descriptor, clazz->vtableCount,
        //    clazz->virtualMethodCount);
        assert(clazz->vtableCount >= clazz->virtualMethodCount);
    }

    /*
     * Normally class objects are initialized before we instantiate them,
     * but we can't do that with java.lang.Class (chicken, meet egg).  We
     * do it explicitly here.
     *
     * The verifier could call here to find Class while verifying Class,
     * so we need to check for CLASS_VERIFYING as well as !initialized.
     */
    if (clazz == gDvm.classJavaLangClass && !dvmIsClassInitialized(clazz) &&
        !(clazz->status == CLASS_VERIFYING))
    {
        LOGV("+++ explicitly initializing %s\n", clazz->descriptor);
        dvmInitClass(clazz);
    }

bail:
#ifdef WITH_PROFILER
    if (profilerNotified)
        dvmMethodTraceClassPrepEnd();
#endif
    assert(clazz != NULL || dvmCheckException(self));
    return clazz;
}

/*
 * Helper for loadClassFromDex, which takes a DexClassDataHeader and
 * encoded data pointer in addition to the other arguments.
 */
static ClassObject* loadClassFromDex0(DvmDex* pDvmDex,
    const DexClassDef* pClassDef, const DexClassDataHeader* pHeader,
    const u1* pEncodedData, Object* classLoader)
{
    ClassObject* newClass = NULL;
    const DexFile* pDexFile;
    const char* descriptor;
    int i;

    pDexFile = pDvmDex->pDexFile;
    descriptor = dexGetClassDescriptor(pDexFile, pClassDef);

    /*
     * Make sure the aren't any "bonus" flags set, since we use them for
     * runtime state.
     */
    if ((pClassDef->accessFlags & ~EXPECTED_FILE_FLAGS) != 0) {
        LOGW("Invalid file flags in class %s: %04x\n",
            descriptor, pClassDef->accessFlags);
        return NULL;
    }

    /*
     * Allocate storage for the class object on the GC heap, so that other
     * objects can have references to it.  We bypass the usual mechanism
     * (allocObject), because we don't have all the bits and pieces yet.
     *
     * Note that we assume that java.lang.Class does not override
     * finalize().
     */
    newClass = (ClassObject*) dvmMalloc(sizeof(*newClass), ALLOC_DEFAULT);
    if (newClass == NULL)
        return NULL;

    /* Until the class is loaded and linked, use a placeholder
     * obj->clazz value as a hint to the GC.  We don't want
     * the GC trying to scan the object while it's full of Idx
     * values.  Also, the real java.lang.Class may not exist
     * yet.
     */
    DVM_OBJECT_INIT(&newClass->obj, gDvm.unlinkedJavaLangClass);

    dvmSetClassSerialNumber(newClass);
    newClass->descriptor = descriptor;
    assert(newClass->descriptorAlloc == NULL);
    newClass->accessFlags = pClassDef->accessFlags;
    newClass->classLoader = classLoader;
    newClass->pDvmDex = pDvmDex;
    newClass->primitiveType = PRIM_NOT;

    /*
     * Stuff the superclass index into the object pointer field.  The linker
     * pulls it out and replaces it with a resolved ClassObject pointer.
     * I'm doing it this way (rather than having a dedicated superclassIdx
     * field) to save a few bytes of overhead per class.
     *
     * newClass->super is not traversed or freed by dvmFreeClassInnards, so
     * this is safe.
     */
    assert(sizeof(u4) == sizeof(ClassObject*));
    newClass->super = (ClassObject*) pClassDef->superclassIdx;

    /*
     * Stuff class reference indices into the pointer fields.
     *
     * The elements of newClass->interfaces are not traversed or freed by
     * dvmFreeClassInnards, so this is GC-safe.
     */
    const DexTypeList* pInterfacesList;
    pInterfacesList = dexGetInterfacesList(pDexFile, pClassDef);
    if (pInterfacesList != NULL) {
        newClass->interfaceCount = pInterfacesList->size;
        newClass->interfaces = (ClassObject**) dvmLinearAlloc(classLoader,
                newClass->interfaceCount * sizeof(ClassObject*));

        for (i = 0; i < newClass->interfaceCount; i++) {
            const DexTypeItem* pType = dexGetTypeItem(pInterfacesList, i);
            newClass->interfaces[i] = (ClassObject*)(u4) pType->typeIdx;
        }
        dvmLinearReadOnly(classLoader, newClass->interfaces);
    }

    /* load field definitions */

    /*
     * TODO: consider over-allocating the class object and appending the
     * static field info onto the end.  It's fixed-size and known at alloc
     * time.  This would save a couple of native heap allocations, but it
     * would also make heap compaction more difficult because we pass Field
     * pointers around internally.
     */

    if (pHeader->staticFieldsSize != 0) {
        /* static fields stay on system heap; field data isn't "write once" */
        int count = (int) pHeader->staticFieldsSize;
        u4 lastIndex = 0;
        DexField field;

        newClass->sfieldCount = count;
        newClass->sfields =
            (StaticField*) calloc(count, sizeof(StaticField));
        for (i = 0; i < count; i++) {
            dexReadClassDataField(&pEncodedData, &field, &lastIndex);
            loadSFieldFromDex(newClass, &field, &newClass->sfields[i]);
        }
    }

    if (pHeader->instanceFieldsSize != 0) {
        int count = (int) pHeader->instanceFieldsSize;
        u4 lastIndex = 0;
        DexField field;

        newClass->ifieldCount = count;
        newClass->ifields = (InstField*) dvmLinearAlloc(classLoader,
                count * sizeof(InstField));
        for (i = 0; i < count; i++) {
            dexReadClassDataField(&pEncodedData, &field, &lastIndex);
            loadIFieldFromDex(newClass, &field, &newClass->ifields[i]);
        }
        dvmLinearReadOnly(classLoader, newClass->ifields);
    }

    /* load method definitions */

    if (pHeader->directMethodsSize != 0) {
        int count = (int) pHeader->directMethodsSize;
        u4 lastIndex = 0;
        DexMethod method;

        newClass->directMethodCount = count;
        newClass->directMethods = (Method*) dvmLinearAlloc(classLoader,
                count * sizeof(Method));
        for (i = 0; i < count; i++) {
            dexReadClassDataMethod(&pEncodedData, &method, &lastIndex);
            loadMethodFromDex(newClass, &method, &newClass->directMethods[i]);
        }
        dvmLinearReadOnly(classLoader, newClass->directMethods);
    }

    if (pHeader->virtualMethodsSize != 0) {
        int count = (int) pHeader->virtualMethodsSize;
        u4 lastIndex = 0;
        DexMethod method;

        newClass->virtualMethodCount = count;
        newClass->virtualMethods = (Method*) dvmLinearAlloc(classLoader,
                count * sizeof(Method));
        for (i = 0; i < count; i++) {
            dexReadClassDataMethod(&pEncodedData, &method, &lastIndex);
            loadMethodFromDex(newClass, &method, &newClass->virtualMethods[i]);
        }
        dvmLinearReadOnly(classLoader, newClass->virtualMethods);
    }

    newClass->sourceFile = dexGetSourceFile(pDexFile, pClassDef);
    newClass->status = CLASS_LOADED;

    /* caller must call dvmReleaseTrackedAlloc */
    return newClass;
}

/*
 * Try to load the indicated class from the specified DEX file.
 *
 * This is effectively loadClass()+defineClass() for a DexClassDef.  The
 * loading was largely done when we crunched through the DEX.
 *
 * Returns NULL on failure.  If we locate the class but encounter an error
 * while processing it, an appropriate exception is thrown.
 */
static ClassObject* loadClassFromDex(DvmDex* pDvmDex,
    const DexClassDef* pClassDef, Object* classLoader)
{
    ClassObject* result;
    DexClassDataHeader header;
    const u1* pEncodedData;
    const DexFile* pDexFile;

    assert((pDvmDex != NULL) && (pClassDef != NULL));
    pDexFile = pDvmDex->pDexFile;

    if (gDvm.verboseClass) {
        LOGV("CLASS: loading '%s'...\n",
            dexGetClassDescriptor(pDexFile, pClassDef));
    }

    pEncodedData = dexGetClassData(pDexFile, pClassDef);

    if (pEncodedData != NULL) {
        dexReadClassDataHeader(&pEncodedData, &header);
    } else {
        // Provide an all-zeroes header for the rest of the loading.
        memset(&header, 0, sizeof(header));
    }

    result = loadClassFromDex0(pDvmDex, pClassDef, &header, pEncodedData,
            classLoader);

    if (gDvm.verboseClass && (result != NULL)) {
        LOGI("[Loaded %s from DEX %p (cl=%p)]\n",
            result->descriptor, pDvmDex, classLoader);
    }

    return result;
}

/*
 * Free anything in a ClassObject that was allocated on the system heap.
 *
 * The ClassObject itself is allocated on the GC heap, so we leave it for
 * the garbage collector.
 *
 * NOTE: this may be called with a partially-constructed object.
 * NOTE: there is no particular ordering imposed, so don't go poking at
 * superclasses.
 */
void dvmFreeClassInnards(ClassObject* clazz)
{
    void *tp;
    int i;

    if (clazz == NULL)
        return;

    assert(clazz->obj.clazz == gDvm.classJavaLangClass ||
           clazz->obj.clazz == gDvm.unlinkedJavaLangClass);

    /* Guarantee that dvmFreeClassInnards can be called on a given
     * class multiple times by clearing things out as we free them.
     * We don't make any attempt at real atomicity here; higher
     * levels need to make sure that no two threads can free the
     * same ClassObject at the same time.
     *
     * TODO: maybe just make it so the GC will never free the
     * innards of an already-freed class.
     *
     * TODO: this #define isn't MT-safe -- the compiler could rearrange it.
     */
#define NULL_AND_FREE(p) \
    do { \
        if ((p) != NULL) { \
            tp = (p); \
            (p) = NULL; \
            free(tp); \
        } \
    } while (0)
#define NULL_AND_LINEAR_FREE(p) \
    do { \
        if ((p) != NULL) { \
            tp = (p); \
            (p) = NULL; \
            dvmLinearFree(clazz->classLoader, tp); \
        } \
    } while (0)

    /* arrays just point at Object's vtable; don't free vtable in this case.
     * dvmIsArrayClass() checks clazz->descriptor, so we have to do this check
     * before freeing the name.
     */
    clazz->vtableCount = -1;
    if (dvmIsArrayClass(clazz)) {
        clazz->vtable = NULL;
    } else {
        NULL_AND_LINEAR_FREE(clazz->vtable);
    }

    clazz->descriptor = NULL;
    NULL_AND_FREE(clazz->descriptorAlloc);

    if (clazz->directMethods != NULL) {
        Method *directMethods = clazz->directMethods;
        int directMethodCount = clazz->directMethodCount;
        clazz->directMethods = NULL;
        clazz->directMethodCount = -1;
        for (i = 0; i < directMethodCount; i++) {
            freeMethodInnards(&directMethods[i]);
        }
        dvmLinearFree(clazz->classLoader, directMethods);
    }
    if (clazz->virtualMethods != NULL) {
        Method *virtualMethods = clazz->virtualMethods;
        int virtualMethodCount = clazz->virtualMethodCount;
        clazz->virtualMethodCount = -1;
        clazz->virtualMethods = NULL;
        for (i = 0; i < virtualMethodCount; i++) {
            freeMethodInnards(&virtualMethods[i]);
        }
        dvmLinearFree(clazz->classLoader, virtualMethods);
    }

    InitiatingLoaderList *loaderList = dvmGetInitiatingLoaderList(clazz);
    loaderList->initiatingLoaderCount = -1;
    NULL_AND_FREE(loaderList->initiatingLoaders);

    clazz->interfaceCount = -1;
    NULL_AND_LINEAR_FREE(clazz->interfaces);

    clazz->iftableCount = -1;
    NULL_AND_LINEAR_FREE(clazz->iftable);

    clazz->ifviPoolCount = -1;
    NULL_AND_LINEAR_FREE(clazz->ifviPool);

    clazz->sfieldCount = -1;
    NULL_AND_FREE(clazz->sfields);

    clazz->ifieldCount = -1;
    NULL_AND_LINEAR_FREE(clazz->ifields);

#undef NULL_AND_FREE
#undef NULL_AND_LINEAR_FREE
}

/*
 * Free anything in a Method that was allocated on the system heap.
 */
static void freeMethodInnards(Method* meth)
{
#if 0
    free(meth->exceptions);
    free(meth->lines);
    free(meth->locals);
#else
    // TODO: call dvmFreeRegisterMap() if meth->registerMap was allocated
    //       on the system heap
    UNUSED_PARAMETER(meth);
#endif
}

/*
 * Clone a Method, making new copies of anything that will be freed up
 * by freeMethodInnards().
 */
static void cloneMethod(Method* dst, const Method* src)
{
    memcpy(dst, src, sizeof(Method));
#if 0
    /* for current usage, these are never set, so no need to implement copy */
    assert(dst->exceptions == NULL);
    assert(dst->lines == NULL);
    assert(dst->locals == NULL);
#endif
}

/*
 * Pull the interesting pieces out of a DexMethod.
 *
 * The DEX file isn't going anywhere, so we don't need to make copies of
 * the code area.
 */
static void loadMethodFromDex(ClassObject* clazz, const DexMethod* pDexMethod,
    Method* meth)
{
    DexFile* pDexFile = clazz->pDvmDex->pDexFile;
    const DexMethodId* pMethodId;
    const DexCode* pDexCode;

    pMethodId = dexGetMethodId(pDexFile, pDexMethod->methodIdx);

    meth->name = dexStringById(pDexFile, pMethodId->nameIdx);
    dexProtoSetFromMethodId(&meth->prototype, pDexFile, pMethodId);
    meth->shorty = dexProtoGetShorty(&meth->prototype);
    meth->accessFlags = pDexMethod->accessFlags;
    meth->clazz = clazz;
    meth->jniArgInfo = 0;

    if (dvmCompareNameDescriptorAndMethod("finalize", "()V", meth) == 0) {
        SET_CLASS_FLAG(clazz, CLASS_ISFINALIZABLE);
    }

    pDexCode = dexGetCode(pDexFile, pDexMethod);
    if (pDexCode != NULL) {
        /* integer constants, copy over for faster access */
        meth->registersSize = pDexCode->registersSize;
        meth->insSize = pDexCode->insSize;
        meth->outsSize = pDexCode->outsSize;

        /* pointer to code area */
        meth->insns = pDexCode->insns;
    } else {
        /*
         * We don't have a DexCode block, but we still want to know how
         * much space is needed for the arguments (so we don't have to
         * compute it later).  We also take this opportunity to compute
         * JNI argument info.
         *
         * We do this for abstract methods as well, because we want to
         * be able to substitute our exception-throwing "stub" in.
         */
        int argsSize = dvmComputeMethodArgsSize(meth);
        if (!dvmIsStaticMethod(meth))
            argsSize++;
        meth->registersSize = meth->insSize = argsSize;
        assert(meth->outsSize == 0);
        assert(meth->insns == NULL);

        if (dvmIsNativeMethod(meth)) {
            meth->nativeFunc = dvmResolveNativeMethod;
            meth->jniArgInfo = computeJniArgInfo(&meth->prototype);
        }
    }
}

/*
 * jniArgInfo (32-bit int) layout:
 *   SRRRHHHH HHHHHHHH HHHHHHHH HHHHHHHH
 *
 *   S - if set, do things the hard way (scan the signature)
 *   R - return-type enumeration
 *   H - target-specific hints
 *
 * This info is used at invocation time by dvmPlatformInvoke.  In most
 * cases, the target-specific hints allow dvmPlatformInvoke to avoid
 * having to fully parse the signature.
 *
 * The return-type bits are always set, even if target-specific hint bits
 * are unavailable.
 */
static int computeJniArgInfo(const DexProto* proto)
{
    const char* sig = dexProtoGetShorty(proto);
    int returnType, padFlags, jniArgInfo;
    char sigByte;
    int stackOffset, padMask;
    u4 hints;

    /* The first shorty character is the return type. */
    switch (*(sig++)) {
    case 'V':
        returnType = DALVIK_JNI_RETURN_VOID;
        break;
    case 'F':
        returnType = DALVIK_JNI_RETURN_FLOAT;
        break;
    case 'D':
        returnType = DALVIK_JNI_RETURN_DOUBLE;
        break;
    case 'J':
        returnType = DALVIK_JNI_RETURN_S8;
        break;
    default:
        returnType = DALVIK_JNI_RETURN_S4;
        break;
    }

    jniArgInfo = returnType << DALVIK_JNI_RETURN_SHIFT;

    hints = dvmPlatformInvokeHints(proto);

    if (hints & DALVIK_JNI_NO_ARG_INFO) {
        jniArgInfo |= DALVIK_JNI_NO_ARG_INFO;
    } else {
        assert((hints & DALVIK_JNI_RETURN_MASK) == 0);
        jniArgInfo |= hints;
    }

    return jniArgInfo;
}

/*
 * Load information about a static field.
 *
 * This also "prepares" static fields by initializing them
 * to their "standard default values".
 */
static void loadSFieldFromDex(ClassObject* clazz,
    const DexField* pDexSField, StaticField* sfield)
{
    DexFile* pDexFile = clazz->pDvmDex->pDexFile;
    const DexFieldId* pFieldId;

    pFieldId = dexGetFieldId(pDexFile, pDexSField->fieldIdx);

    sfield->field.clazz = clazz;
    sfield->field.name = dexStringById(pDexFile, pFieldId->nameIdx);
    sfield->field.signature = dexStringByTypeIdx(pDexFile, pFieldId->typeIdx);
    sfield->field.accessFlags = pDexSField->accessFlags;

    /* Static object field values are set to "standard default values"
     * (null or 0) until the class is initialized.  We delay loading
     * constant values from the class until that time.
     */
    //sfield->value.j = 0;
    assert(sfield->value.j == 0LL);     // cleared earlier with calloc

#ifdef PROFILE_FIELD_ACCESS
    sfield->field.gets = sfield->field.puts = 0;
#endif
}

/*
 * Load information about an instance field.
 */
static void loadIFieldFromDex(ClassObject* clazz,
    const DexField* pDexIField, InstField* ifield)
{
    DexFile* pDexFile = clazz->pDvmDex->pDexFile;
    const DexFieldId* pFieldId;

    pFieldId = dexGetFieldId(pDexFile, pDexIField->fieldIdx);

    ifield->field.clazz = clazz;
    ifield->field.name = dexStringById(pDexFile, pFieldId->nameIdx);
    ifield->field.signature = dexStringByTypeIdx(pDexFile, pFieldId->typeIdx);
    ifield->field.accessFlags = pDexIField->accessFlags;
#ifndef NDEBUG
    assert(ifield->byteOffset == 0);    // cleared earlier with calloc
    ifield->byteOffset = -1;    // make it obvious if we fail to set later
#endif

#ifdef PROFILE_FIELD_ACCESS
    ifield->field.gets = ifield->field.puts = 0;
#endif
}

/*
 * Cache java.lang.ref.Reference fields and methods.
 */
static bool precacheReferenceOffsets(ClassObject *clazz)
{
    Method *meth;
    int i;

    /* We trick the GC object scanner by not counting
     * java.lang.ref.Reference.referent as an object
     * field.  It will get explicitly scanned as part
     * of the reference-walking process.
     *
     * Find the object field named "referent" and put it
     * just after the list of object reference fields.
     */
    dvmLinearReadWrite(clazz->classLoader, clazz->ifields);
    for (i = 0; i < clazz->ifieldRefCount; i++) {
        InstField *pField = &clazz->ifields[i];
        if (strcmp(pField->field.name, "referent") == 0) {
            int targetIndex;

            /* Swap this field with the last object field.
             */
            targetIndex = clazz->ifieldRefCount - 1;
            if (i != targetIndex) {
                InstField *swapField = &clazz->ifields[targetIndex];
                InstField tmpField;
                int tmpByteOffset;

                /* It's not currently strictly necessary
                 * for the fields to be in byteOffset order,
                 * but it's more predictable that way.
                 */
                tmpByteOffset = swapField->byteOffset;
                swapField->byteOffset = pField->byteOffset;
                pField->byteOffset = tmpByteOffset;

                tmpField = *swapField;
                *swapField = *pField;
                *pField = tmpField;
            }

            /* One fewer object field (wink wink).
             */
            clazz->ifieldRefCount--;
            i--;        /* don't trip "didn't find it" test if field was last */
            break;
        }
    }
    dvmLinearReadOnly(clazz->classLoader, clazz->ifields);
    if (i == clazz->ifieldRefCount) {
        LOGE("Unable to reorder 'referent' in %s\n", clazz->descriptor);
        return false;
    }

    /* Cache pretty much everything about Reference so that
     * we don't need to call interpreted code when clearing/enqueueing
     * references.  This is fragile, so we'll be paranoid.
     */
    gDvm.classJavaLangRefReference = clazz;

    gDvm.offJavaLangRefReference_referent =
        dvmFindFieldOffset(gDvm.classJavaLangRefReference,
                "referent", "Ljava/lang/Object;");
    assert(gDvm.offJavaLangRefReference_referent >= 0);

    gDvm.offJavaLangRefReference_queue =
        dvmFindFieldOffset(gDvm.classJavaLangRefReference,
                "queue", "Ljava/lang/ref/ReferenceQueue;");
    assert(gDvm.offJavaLangRefReference_queue >= 0);

    gDvm.offJavaLangRefReference_queueNext =
        dvmFindFieldOffset(gDvm.classJavaLangRefReference,
                "queueNext", "Ljava/lang/ref/Reference;");
    assert(gDvm.offJavaLangRefReference_queueNext >= 0);

    gDvm.offJavaLangRefReference_vmData =
        dvmFindFieldOffset(gDvm.classJavaLangRefReference,
                "vmData", "I");
    assert(gDvm.offJavaLangRefReference_vmData >= 0);

#if FANCY_REFERENCE_SUBCLASS
    meth = dvmFindVirtualMethodByDescriptor(clazz, "clear", "()V");
    assert(meth != NULL);
    gDvm.voffJavaLangRefReference_clear = meth->methodIndex;

    meth = dvmFindVirtualMethodByDescriptor(clazz, "enqueue", "()Z");
    assert(meth != NULL);
    gDvm.voffJavaLangRefReference_enqueue = meth->methodIndex;
#else
    /* enqueueInternal() is private and thus a direct method. */
    meth = dvmFindDirectMethodByDescriptor(clazz, "enqueueInternal", "()Z");
    assert(meth != NULL);
    gDvm.methJavaLangRefReference_enqueueInternal = meth;
#endif

    return true;
}


/*
 * Link (prepare and resolve).  Verification is deferred until later.
 *
 * This converts symbolic references into pointers.  It's independent of
 * the source file format.
 *
 * If "classesResolved" is false, we assume that superclassIdx and
 * interfaces[] are holding class reference indices rather than pointers.
 * The class references will be resolved during link.  (This is done when
 * loading from DEX to avoid having to create additional storage to pass
 * the indices around.)
 *
 * Returns "false" with an exception pending on failure.
 */
bool dvmLinkClass(ClassObject* clazz, bool classesResolved)
{
    u4 superclassIdx = 0;
    bool okay = false;
    bool resolve_okay;
    int numInterfacesResolved = 0;
    int i;

    if (gDvm.verboseClass)
        LOGV("CLASS: linking '%s'...\n", clazz->descriptor);

    /* "Resolve" the class.
     *
     * At this point, clazz's reference fields contain Dex
     * file indices instead of direct object references.
     * We need to translate those indices into real references,
     * while making sure that the GC doesn't sweep any of
     * the referenced objects.
     *
     * The GC will avoid scanning this object as long as
     * clazz->obj.clazz is gDvm.unlinkedJavaLangClass.
     * Once clazz is ready, we'll replace clazz->obj.clazz
     * with gDvm.classJavaLangClass to let the GC know
     * to look at it.
     */
    assert(clazz->obj.clazz == gDvm.unlinkedJavaLangClass);

    /* It's important that we take care of java.lang.Class
     * first.  If we were to do this after looking up the
     * superclass (below), Class wouldn't be ready when
     * java.lang.Object needed it.
     *
     * Note that we don't set clazz->obj.clazz yet.
     */
    if (gDvm.classJavaLangClass == NULL) {
        if (clazz->classLoader == NULL &&
            strcmp(clazz->descriptor, "Ljava/lang/Class;") == 0)
        {
            gDvm.classJavaLangClass = clazz;
        } else {
            gDvm.classJavaLangClass =
                dvmFindSystemClassNoInit("Ljava/lang/Class;");
            if (gDvm.classJavaLangClass == NULL) {
                /* should have thrown one */
                assert(dvmCheckException(dvmThreadSelf()));
                goto bail;
            }
        }
    }
    assert(gDvm.classJavaLangClass != NULL);

    /*
     * Resolve all Dex indices so we can hand the ClassObject
     * over to the GC.  If we fail at any point, we need to remove
     * any tracked references to avoid leaking memory.
     */

    /*
     * All classes have a direct superclass, except for java/lang/Object.
     */
    if (!classesResolved) {
        superclassIdx = (u4) clazz->super;          /* unpack temp store */
        clazz->super = NULL;
    }
    if (strcmp(clazz->descriptor, "Ljava/lang/Object;") == 0) {
        assert(!classesResolved);
        if (superclassIdx != kDexNoIndex) {
            /* TODO: is this invariant true for all java/lang/Objects,
             * regardless of the class loader?  For now, assume it is.
             */
            dvmThrowException("Ljava/lang/ClassFormatError;",
                "java.lang.Object has a superclass");
            goto bail;
        }

        /* Don't finalize objects whose classes use the
         * default (empty) Object.finalize().
         */
        CLEAR_CLASS_FLAG(clazz, CLASS_ISFINALIZABLE);
    } else {
        if (!classesResolved) {
            if (superclassIdx == kDexNoIndex) {
                dvmThrowException("Ljava/lang/LinkageError;",
                    "no superclass defined");
                goto bail;
            }
            clazz->super = dvmResolveClass(clazz, superclassIdx, false);
            if (clazz->super == NULL) {
                assert(dvmCheckException(dvmThreadSelf()));
                if (gDvm.optimizing) {
                    /* happens with "external" libs */
                    LOGV("Unable to resolve superclass of %s (%d)\n",
                        clazz->descriptor, superclassIdx);
                } else {
                    LOGW("Unable to resolve superclass of %s (%d)\n",
                        clazz->descriptor, superclassIdx);
                }
                goto bail;
            }
        }
        /* verify */
        if (dvmIsFinalClass(clazz->super)) {
            LOGW("Superclass of '%s' is final '%s'\n",
                clazz->descriptor, clazz->super->descriptor);
            dvmThrowException("Ljava/lang/IncompatibleClassChangeError;",
                "superclass is final");
            goto bail;
        } else if (dvmIsInterfaceClass(clazz->super)) {
            LOGW("Superclass of '%s' is interface '%s'\n",
                clazz->descriptor, clazz->super->descriptor);
            dvmThrowException("Ljava/lang/IncompatibleClassChangeError;",
                "superclass is an interface");
            goto bail;
        } else if (!dvmCheckClassAccess(clazz, clazz->super)) {
            LOGW("Superclass of '%s' (%s) is not accessible\n",
                clazz->descriptor, clazz->super->descriptor);
            dvmThrowException("Ljava/lang/IllegalAccessError;",
                "superclass not accessible");
            goto bail;
        }

        /* Don't let the GC reclaim the superclass.
         * TODO: shouldn't be needed; remove when things stabilize
         */
        dvmAddTrackedAlloc((Object *)clazz->super, NULL);

        /* Inherit finalizability from the superclass.  If this
         * class also overrides finalize(), its CLASS_ISFINALIZABLE
         * bit will already be set.
         */
        if (IS_CLASS_FLAG_SET(clazz->super, CLASS_ISFINALIZABLE)) {
            SET_CLASS_FLAG(clazz, CLASS_ISFINALIZABLE);
        }

        /* See if this class descends from java.lang.Reference
         * and set the class flags appropriately.
         */
        if (IS_CLASS_FLAG_SET(clazz->super, CLASS_ISREFERENCE)) {
            u4 superRefFlags;

            /* We've already determined the reference type of this
             * inheritance chain.  Inherit reference-ness from the superclass.
             */
            superRefFlags = GET_CLASS_FLAG_GROUP(clazz->super,
                    CLASS_ISREFERENCE |
                    CLASS_ISWEAKREFERENCE |
                    CLASS_ISPHANTOMREFERENCE);
            SET_CLASS_FLAG(clazz, superRefFlags);
        } else if (clazz->classLoader == NULL &&
                clazz->super->classLoader == NULL &&
                strcmp(clazz->super->descriptor,
                       "Ljava/lang/ref/Reference;") == 0)
        {
            u4 refFlags;

            /* This class extends Reference, which means it should
             * be one of the magic Soft/Weak/PhantomReference classes.
             */
            refFlags = CLASS_ISREFERENCE;
            if (strcmp(clazz->descriptor,
                       "Ljava/lang/ref/SoftReference;") == 0)
            {
                /* Only CLASS_ISREFERENCE is set for soft references.
                 */
            } else if (strcmp(clazz->descriptor,
                       "Ljava/lang/ref/WeakReference;") == 0)
            {
                refFlags |= CLASS_ISWEAKREFERENCE;
            } else if (strcmp(clazz->descriptor,
                       "Ljava/lang/ref/PhantomReference;") == 0)
            {
                refFlags |= CLASS_ISPHANTOMREFERENCE;
            } else {
                /* No-one else is allowed to inherit directly
                 * from Reference.
                 */
//xxx is this the right exception?  better than an assertion.
                dvmThrowException("Ljava/lang/LinkageError;",
                    "illegal inheritance from Reference");
                goto bail;
            }

            /* The class should not have any reference bits set yet.
             */
            assert(GET_CLASS_FLAG_GROUP(clazz,
                    CLASS_ISREFERENCE |
                    CLASS_ISWEAKREFERENCE |
                    CLASS_ISPHANTOMREFERENCE) == 0);

            SET_CLASS_FLAG(clazz, refFlags);
        }
    }

    if (!classesResolved && clazz->interfaceCount > 0) {
        /*
         * Resolve the interfaces implemented directly by this class.  We
         * stuffed the class index into the interface pointer slot.
         */
        dvmLinearReadWrite(clazz->classLoader, clazz->interfaces);
        for (i = 0; i < clazz->interfaceCount; i++) {
            u4 interfaceIdx;

            interfaceIdx = (u4) clazz->interfaces[i];   /* unpack temp store */
            assert(interfaceIdx != kDexNoIndex);

            clazz->interfaces[i] = dvmResolveClass(clazz, interfaceIdx, false);
            if (clazz->interfaces[i] == NULL) {
                const DexFile* pDexFile = clazz->pDvmDex->pDexFile;

                assert(dvmCheckException(dvmThreadSelf()));
                dvmLinearReadOnly(clazz->classLoader, clazz->interfaces);

                const char* classDescriptor;
                classDescriptor = dexStringByTypeIdx(pDexFile, interfaceIdx);
                if (gDvm.optimizing) {
                    /* happens with "external" libs */
                    LOGV("Failed resolving %s interface %d '%s'\n",
                        clazz->descriptor, interfaceIdx, classDescriptor);
                } else {
                    LOGI("Failed resolving %s interface %d '%s'\n",
                        clazz->descriptor, interfaceIdx, classDescriptor);
                }
                goto bail_during_resolve;
            }

            /* are we allowed to implement this interface? */
            if (!dvmCheckClassAccess(clazz, clazz->interfaces[i])) {
                dvmLinearReadOnly(clazz->classLoader, clazz->interfaces);
                LOGW("Interface '%s' is not accessible to '%s'\n",
                    clazz->interfaces[i]->descriptor, clazz->descriptor);
                dvmThrowException("Ljava/lang/IllegalAccessError;",
                    "interface not accessible");
                goto bail_during_resolve;
            }

            /* Don't let the GC reclaim the interface class.
             * TODO: shouldn't be needed; remove when things stabilize
             */
            dvmAddTrackedAlloc((Object *)clazz->interfaces[i], NULL);
            numInterfacesResolved++;

            LOGVV("+++  found interface '%s'\n",
                clazz->interfaces[i]->descriptor);
        }
        dvmLinearReadOnly(clazz->classLoader, clazz->interfaces);
    }

    /*
     * The ClassObject is now in a GC-able state.  We let the GC
     * realize this by punching in the real class type, which is
     * always java.lang.Class.
     *
     * After this line, clazz will be fair game for the GC.
     * Every field that the GC will look at must now be valid:
     * - clazz->super
     * - class->classLoader
     * - clazz->sfields
     * - clazz->interfaces
     */
    clazz->obj.clazz = gDvm.classJavaLangClass;

    if (false) {
bail_during_resolve:
        resolve_okay = false;
    } else {
        resolve_okay = true;
    }

    /*
     * Now that the GC can scan the ClassObject, we can let
     * go of the explicit references we were holding onto.
     *
     * Either that or we failed, in which case we need to
     * release the references so we don't leak memory.
     */
    if (clazz->super != NULL) {
        dvmReleaseTrackedAlloc((Object *)clazz->super, NULL);
    }
    for (i = 0; i < numInterfacesResolved; i++) {
        dvmReleaseTrackedAlloc((Object *)clazz->interfaces[i], NULL);
    }

    if (!resolve_okay) {
        //LOGW("resolve_okay is false\n");
        goto bail;
    }

    /*
     * Populate vtable.
     */
    if (dvmIsInterfaceClass(clazz)) {
        /* no vtable; just set the method indices */
        int count = clazz->virtualMethodCount;

        if (count != (u2) count) {
            LOGE("Too many methods (%d) in interface '%s'\n", count,
                 clazz->descriptor);
            goto bail;
        }

        dvmLinearReadWrite(clazz->classLoader, clazz->virtualMethods);

        for (i = 0; i < count; i++)
            clazz->virtualMethods[i].methodIndex = (u2) i;

        dvmLinearReadOnly(clazz->classLoader, clazz->virtualMethods);
    } else {
        if (!createVtable(clazz)) {
            LOGW("failed creating vtable\n");
            goto bail;
        }
    }

    /*
     * Populate interface method tables.  Can alter the vtable.
     */
    if (!createIftable(clazz))
        goto bail;

    /*
     * Insert special-purpose "stub" method implementations.
     */
    if (!insertMethodStubs(clazz))
        goto bail;

    /*
     * Compute instance field offsets and, hence, the size of the object.
     */
    if (!computeFieldOffsets(clazz))
        goto bail;

    /*
     * Cache fields and methods from java/lang/ref/Reference and
     * java/lang/Class.  This has to happen after computeFieldOffsets().
     */
    if (clazz->classLoader == NULL) {
        if (strcmp(clazz->descriptor, "Ljava/lang/ref/Reference;") == 0) {
            if (!precacheReferenceOffsets(clazz)) {
                LOGE("failed pre-caching Reference offsets\n");
                dvmThrowException("Ljava/lang/InternalError;", NULL);
                goto bail;
            }
        } else if (clazz == gDvm.classJavaLangClass) {
            gDvm.offJavaLangClass_pd = dvmFindFieldOffset(clazz, "pd",
                "Ljava/security/ProtectionDomain;");
            if (gDvm.offJavaLangClass_pd <= 0) {
                LOGE("ERROR: unable to find 'pd' field in Class\n");
                dvmAbort();     /* we're not going to get much farther */
                //goto bail;
            }
        }
    }

    /*
     * Done!
     */
    if (IS_CLASS_FLAG_SET(clazz, CLASS_ISPREVERIFIED))
        clazz->status = CLASS_VERIFIED;
    else
        clazz->status = CLASS_RESOLVED;
    okay = true;
    if (gDvm.verboseClass)
        LOGV("CLASS: linked '%s'\n", clazz->descriptor);

    /*
     * We send CLASS_PREPARE events to the debugger from here.  The
     * definition of "preparation" is creating the static fields for a
     * class and initializing them to the standard default values, but not
     * executing any code (that comes later, during "initialization").
     *
     * We did the static prep in loadSFieldFromDex() while loading the class.
     *
     * The class has been prepared and resolved but possibly not yet verified
     * at this point.
     */
    if (gDvm.debuggerActive) {
        dvmDbgPostClassPrepare(clazz);
    }

bail:
    if (!okay) {
        clazz->status = CLASS_ERROR;
        if (!dvmCheckException(dvmThreadSelf())) {
            dvmThrowException("Ljava/lang/VirtualMachineError;", NULL);
        }
    }
    return okay;
}

/*
 * Create the virtual method table.
 *
 * The top part of the table is a copy of the table from our superclass,
 * with our local methods overriding theirs.  The bottom part of the table
 * has any new methods we defined.
 */
static bool createVtable(ClassObject* clazz)
{
    bool result = false;
    int maxCount;
    int i;

    if (clazz->super != NULL) {
        //LOGI("SUPER METHODS %d %s->%s\n", clazz->super->vtableCount,
        //    clazz->descriptor, clazz->super->descriptor);
    }

    /* the virtual methods we define, plus the superclass vtable size */
    maxCount = clazz->virtualMethodCount;
    if (clazz->super != NULL) {
        maxCount += clazz->super->vtableCount;
    } else {
        /* TODO: is this invariant true for all java/lang/Objects,
         * regardless of the class loader?  For now, assume it is.
         */
        assert(strcmp(clazz->descriptor, "Ljava/lang/Object;") == 0);
    }
    //LOGD("+++ max vmethods for '%s' is %d\n", clazz->descriptor, maxCount);

    /*
     * Over-allocate the table, then realloc it down if necessary.  So
     * long as we don't allocate anything in between we won't cause
     * fragmentation, and reducing the size should be unlikely to cause
     * a buffer copy.
     */
    dvmLinearReadWrite(clazz->classLoader, clazz->virtualMethods);
    clazz->vtable = (Method**) dvmLinearAlloc(clazz->classLoader,
                        sizeof(Method*) * maxCount);
    if (clazz->vtable == NULL)
        goto bail;

    if (clazz->super != NULL) {
        int actualCount;

        memcpy(clazz->vtable, clazz->super->vtable,
            sizeof(*(clazz->vtable)) * clazz->super->vtableCount);
        actualCount = clazz->super->vtableCount;

        /*
         * See if any of our virtual methods override the superclass.
         */
        for (i = 0; i < clazz->virtualMethodCount; i++) {
            Method* localMeth = &clazz->virtualMethods[i];
            int si;

            for (si = 0; si < clazz->super->vtableCount; si++) {
                Method* superMeth = clazz->vtable[si];

                if (dvmCompareMethodNamesAndProtos(localMeth, superMeth) == 0)
                {
                    /* verify */
                    if (dvmIsFinalMethod(superMeth)) {
                        LOGW("Method %s.%s overrides final %s.%s\n",
                            localMeth->clazz->descriptor, localMeth->name,
                            superMeth->clazz->descriptor, superMeth->name);
                        goto bail;
                    }
                    clazz->vtable[si] = localMeth;
                    localMeth->methodIndex = (u2) si;
                    //LOGV("+++   override %s.%s (slot %d)\n",
                    //    clazz->descriptor, localMeth->name, si);
                    break;
                }
            }

            if (si == clazz->super->vtableCount) {
                /* not an override, add to end */
                clazz->vtable[actualCount] = localMeth;
                localMeth->methodIndex = (u2) actualCount;
                actualCount++;

                //LOGV("+++   add method %s.%s\n",
                //    clazz->descriptor, localMeth->name);
            }
        }

        if (actualCount != (u2) actualCount) {
            LOGE("Too many methods (%d) in class '%s'\n", actualCount,
                 clazz->descriptor);
            goto bail;
        }

        assert(actualCount <= maxCount);

        if (actualCount < maxCount) {
            assert(clazz->vtable != NULL);
            dvmLinearReadOnly(clazz->classLoader, clazz->vtable);
            clazz->vtable = dvmLinearRealloc(clazz->classLoader, clazz->vtable,
                sizeof(*(clazz->vtable)) * actualCount);
            if (clazz->vtable == NULL) {
                LOGE("vtable realloc failed\n");
                goto bail;
            } else {
                LOGVV("+++  reduced vtable from %d to %d\n",
                    maxCount, actualCount);
            }
        }

        clazz->vtableCount = actualCount;
    } else {
        /* java/lang/Object case */
        int count = clazz->virtualMethodCount;
        if (count != (u2) count) {
            LOGE("Too many methods (%d) in base class '%s'\n", count,
                 clazz->descriptor);
            goto bail;
        }

        for (i = 0; i < count; i++) {
            clazz->vtable[i] = &clazz->virtualMethods[i];
            clazz->virtualMethods[i].methodIndex = (u2) i;
        }
        clazz->vtableCount = clazz->virtualMethodCount;
    }

    result = true;

bail:
    dvmLinearReadOnly(clazz->classLoader, clazz->vtable);
    dvmLinearReadOnly(clazz->classLoader, clazz->virtualMethods);
    return result;
}

/*
 * Create and populate "iftable".
 *
 * The set of interfaces we support is the combination of the interfaces
 * we implement directly and those implemented by our superclass.  Each
 * interface can have one or more "superinterfaces", which we must also
 * support.  For speed we flatten the tree out.
 *
 * We might be able to speed this up when there are lots of interfaces
 * by merge-sorting the class pointers and binary-searching when removing
 * duplicates.  We could also drop the duplicate removal -- it's only
 * there to reduce the memory footprint.
 *
 * Because of "Miranda methods", this may reallocate clazz->virtualMethods.
 *
 * Returns "true" on success.
 */
static bool createIftable(ClassObject* clazz)
{
    bool result = false;
    bool zapIftable = false;
    bool zapVtable = false;
    bool zapIfvipool = false;
    int ifCount, superIfCount, idx;
    int i;

    if (clazz->super != NULL)
        superIfCount = clazz->super->iftableCount;
    else
        superIfCount = 0;

    ifCount = superIfCount;
    ifCount += clazz->interfaceCount;
    for (i = 0; i < clazz->interfaceCount; i++)
        ifCount += clazz->interfaces[i]->iftableCount;

    LOGVV("INTF: class '%s' direct w/supra=%d super=%d total=%d\n",
        clazz->descriptor, ifCount - superIfCount, superIfCount, ifCount);

    if (ifCount == 0) {
        assert(clazz->iftableCount == 0);
        assert(clazz->iftable == NULL);
        result = true;
        goto bail;
    }

    /*
     * Create a table with enough space for all interfaces, and copy the
     * superclass' table in.
     */
    clazz->iftable = (InterfaceEntry*) dvmLinearAlloc(clazz->classLoader,
                        sizeof(InterfaceEntry) * ifCount);
    zapIftable = true;
    memset(clazz->iftable, 0x00, sizeof(InterfaceEntry) * ifCount);
    if (superIfCount != 0) {
        memcpy(clazz->iftable, clazz->super->iftable,
            sizeof(InterfaceEntry) * superIfCount);
    }

    /*
     * Create a flattened interface hierarchy of our immediate interfaces.
     */
    idx = superIfCount;

    for (i = 0; i < clazz->interfaceCount; i++) {
        ClassObject* interf;
        int j;

        interf = clazz->interfaces[i];
        assert(interf != NULL);

        /* make sure this is still an interface class */
        if (!dvmIsInterfaceClass(interf)) {
            LOGW("Class '%s' implements non-interface '%s'\n",
                clazz->descriptor, interf->descriptor);
            dvmThrowExceptionWithClassMessage(
                "Ljava/lang/IncompatibleClassChangeError;",
                clazz->descriptor);
            goto bail;
        }

        /* add entry for this interface */
        clazz->iftable[idx++].clazz = interf;

        /* add entries for the interface's superinterfaces */
        for (j = 0; j < interf->iftableCount; j++) {
            clazz->iftable[idx++].clazz = interf->iftable[j].clazz;
        }
    }

    assert(idx == ifCount);

    if (false) {
        /*
         * Remove anything redundant from our recent additions.  Note we have
         * to traverse the recent adds when looking for duplicates, because
         * it's possible the recent additions are self-redundant.  This
         * reduces the memory footprint of classes with lots of inherited
         * interfaces.
         *
         * (I don't know if this will cause problems later on when we're trying
         * to find a static field.  It looks like the proper search order is
         * (1) current class, (2) interfaces implemented by current class,
         * (3) repeat with superclass.  A field implemented by an interface
         * and by a superclass might come out wrong if the superclass also
         * implements the interface.  The javac compiler will reject the
         * situation as ambiguous, so the concern is somewhat artificial.)
         *
         * UPDATE: this makes ReferenceType.Interfaces difficult to implement,
         * because it wants to return just the interfaces declared to be
         * implemented directly by the class.  I'm excluding this code for now.
         */
        for (i = superIfCount; i < ifCount; i++) {
            int j;

            for (j = 0; j < ifCount; j++) {
                if (i == j)
                    continue;
                if (clazz->iftable[i].clazz == clazz->iftable[j].clazz) {
                    LOGVV("INTF: redundant interface %s in %s\n",
                        clazz->iftable[i].clazz->descriptor,
                        clazz->descriptor);

                    if (i != ifCount-1)
                        memmove(&clazz->iftable[i], &clazz->iftable[i+1],
                            (ifCount - i -1) * sizeof(InterfaceEntry));
                    ifCount--;
                    i--;        // adjust for i++ above
                    break;
                }
            }
        }
        LOGVV("INTF: class '%s' nodupes=%d\n", clazz->descriptor, ifCount);
    } // if (false)

    clazz->iftableCount = ifCount;

    /*
     * If we're an interface, we don't need the vtable pointers, so
     * we're done.  If this class doesn't implement an interface that our
     * superclass doesn't have, then we again have nothing to do.
     */
    if (dvmIsInterfaceClass(clazz) || superIfCount == ifCount) {
        //dvmDumpClass(clazz, kDumpClassFullDetail);
        result = true;
        goto bail;
    }

    /*
     * When we're handling invokeinterface, we probably have an object
     * whose type is an interface class rather than a concrete class.  We
     * need to convert the method reference into a vtable index.  So, for
     * every entry in "iftable", we create a list of vtable indices.
     *
     * Because our vtable encompasses the superclass vtable, we can use
     * the vtable indices from our superclass for all of the interfaces
     * that weren't directly implemented by us.
     *
     * Each entry in "iftable" has a pointer to the start of its set of
     * vtable offsets.  The iftable entries in the superclass point to
     * storage allocated in the superclass, and the iftable entries added
     * for this class point to storage allocated in this class.  "iftable"
     * is flat for fast access in a class and all of its subclasses, but
     * "ifviPool" is only created for the topmost implementor.
     */
    int poolSize = 0;
    for (i = superIfCount; i < ifCount; i++) {
        /*
         * Note it's valid for an interface to have no methods (e.g.
         * java/io/Serializable).
         */
        LOGVV("INTF: pool: %d from %s\n",
            clazz->iftable[i].clazz->virtualMethodCount,
            clazz->iftable[i].clazz->descriptor);
        poolSize += clazz->iftable[i].clazz->virtualMethodCount;
    }

    if (poolSize == 0) {
        LOGVV("INTF: didn't find any new interfaces with methods\n");
        result = true;
        goto bail;
    }

    clazz->ifviPoolCount = poolSize;
    clazz->ifviPool = (int*) dvmLinearAlloc(clazz->classLoader,
                        poolSize * sizeof(int*));
    zapIfvipool = true;

    /*
     * Fill in the vtable offsets for the interfaces that weren't part of
     * our superclass.
     */
    int poolOffset = 0;
    Method** mirandaList = NULL;
    int mirandaCount = 0, mirandaAlloc = 0;

    for (i = superIfCount; i < ifCount; i++) {
        ClassObject* interface;
        int methIdx;

        clazz->iftable[i].methodIndexArray = clazz->ifviPool + poolOffset;
        interface = clazz->iftable[i].clazz;
        poolOffset += interface->virtualMethodCount;    // end here

        /*
         * For each method listed in the interface's method list, find the
         * matching method in our class's method list.  We want to favor the
         * subclass over the superclass, which just requires walking
         * back from the end of the vtable.  (This only matters if the
         * superclass defines a private method and this class redefines
         * it -- otherwise it would use the same vtable slot.  In Dalvik
         * those don't end up in the virtual method table, so it shouldn't
         * matter which direction we go.  We walk it backward anyway.)
         *
         *
         * Suppose we have the following arrangement:
         *   public interface MyInterface
         *     public boolean inInterface();
         *   public abstract class MirandaAbstract implements MirandaInterface
         *     //public abstract boolean inInterface(); // not declared!
         *     public boolean inAbstract() { stuff }    // in vtable
         *   public class MirandClass extends MirandaAbstract
         *     public boolean inInterface() { stuff }
         *     public boolean inAbstract() { stuff }    // in vtable
         *
         * The javac compiler happily compiles MirandaAbstract even though
         * it doesn't declare all methods from its interface.  When we try
         * to set up a vtable for MirandaAbstract, we find that we don't
         * have an slot for inInterface.  To prevent this, we synthesize
         * abstract method declarations in MirandaAbstract.
         *
         * We have to expand vtable and update some things that point at it,
         * so we accumulate the method list and do it all at once below.
         */
        for (methIdx = 0; methIdx < interface->virtualMethodCount; methIdx++) {
            Method* imeth = &interface->virtualMethods[methIdx];
            int j;

            IF_LOGVV() {
                char* desc = dexProtoCopyMethodDescriptor(&imeth->prototype);
                LOGVV("INTF:  matching '%s' '%s'\n", imeth->name, desc);
                free(desc);
            }

            for (j = clazz->vtableCount-1; j >= 0; j--) {
                if (dvmCompareMethodNamesAndProtos(imeth, clazz->vtable[j])
                    == 0)
                {
                    LOGVV("INTF:   matched at %d\n", j);
                    if (!dvmIsPublicMethod(clazz->vtable[j])) {
                        LOGW("Implementation of %s.%s is not public\n",
                            clazz->descriptor, clazz->vtable[j]->name);
                        dvmThrowException("Ljava/lang/IllegalAccessError;",
                            "interface implementation not public");
                        goto bail;
                    }
                    clazz->iftable[i].methodIndexArray[methIdx] = j;
                    break;
                }
            }
            if (j < 0) {
                IF_LOGV() {
                    char* desc =
                        dexProtoCopyMethodDescriptor(&imeth->prototype);
                    LOGV("No match for '%s' '%s' in '%s' (creating miranda)\n",
                            imeth->name, desc, clazz->descriptor);
                    free(desc);
                }
                //dvmThrowException("Ljava/lang/RuntimeException;", "Miranda!");
                //return false;

                if (mirandaCount == mirandaAlloc) {
                    mirandaAlloc += 8;
                    if (mirandaList == NULL) {
                        mirandaList = dvmLinearAlloc(clazz->classLoader,
                                        mirandaAlloc * sizeof(Method*));
                    } else {
                        dvmLinearReadOnly(clazz->classLoader, mirandaList);
                        mirandaList = dvmLinearRealloc(clazz->classLoader,
                                mirandaList, mirandaAlloc * sizeof(Method*));
                    }
                    assert(mirandaList != NULL);    // mem failed + we leaked
                }

                /*
                 * These may be redundant (e.g. method with same name and
                 * signature declared in two interfaces implemented by the
                 * same abstract class).  We can squeeze the duplicates
                 * out here.
                 */
                int mir;
                for (mir = 0; mir < mirandaCount; mir++) {
                    if (dvmCompareMethodNamesAndProtos(
                            mirandaList[mir], imeth) == 0)
                    {
                        IF_LOGVV() {
                            char* desc = dexProtoCopyMethodDescriptor(
                                    &imeth->prototype);
                            LOGVV("MIRANDA dupe: %s and %s %s%s\n",
                                mirandaList[mir]->clazz->descriptor,
                                imeth->clazz->descriptor,
                                imeth->name, desc);
                            free(desc);
                        }
                        break;
                    }
                }

                /* point the iftable at a phantom slot index */
                clazz->iftable[i].methodIndexArray[methIdx] =
                    clazz->vtableCount + mir;
                LOGVV("MIRANDA: %s points at slot %d\n",
                    imeth->name, clazz->vtableCount + mir);

                /* if non-duplicate among Mirandas, add to Miranda list */
                if (mir == mirandaCount) {
                    //LOGV("MIRANDA: holding '%s' in slot %d\n",
                    //    imeth->name, mir);
                    mirandaList[mirandaCount++] = imeth;
                }
            }
        }
    }

    if (mirandaCount != 0) {
        Method* newVirtualMethods;
        Method* meth;
        int oldMethodCount, oldVtableCount;

        for (i = 0; i < mirandaCount; i++) {
            LOGVV("MIRANDA %d: %s.%s\n", i,
                mirandaList[i]->clazz->descriptor, mirandaList[i]->name);
        }

        /*
         * We found methods in one or more interfaces for which we do not
         * have vtable entries.  We have to expand our virtualMethods
         * table (which might be empty) to hold some new entries.
         */
        if (clazz->virtualMethods == NULL) {
            newVirtualMethods = (Method*) dvmLinearAlloc(clazz->classLoader,
                sizeof(Method) * (clazz->virtualMethodCount + mirandaCount));
        } else {
            //dvmLinearReadOnly(clazz->classLoader, clazz->virtualMethods);
            newVirtualMethods = (Method*) dvmLinearRealloc(clazz->classLoader,
                clazz->virtualMethods,
                sizeof(Method) * (clazz->virtualMethodCount + mirandaCount));
        }
        if (newVirtualMethods != clazz->virtualMethods) {
            /*
             * Table was moved in memory.  We have to run through the
             * vtable and fix the pointers.  The vtable entries might be
             * pointing at superclasses, so we flip it around: run through
             * all locally-defined virtual methods, and fix their entries
             * in the vtable.  (This would get really messy if sub-classes
             * had already been loaded.)
             *
             * Reminder: clazz->virtualMethods and clazz->virtualMethodCount
             * hold the virtual methods declared by this class.  The
             * method's methodIndex is the vtable index, and is the same
             * for all sub-classes (and all super classes in which it is
             * defined).  We're messing with these because the Miranda
             * stuff makes it look like the class actually has an abstract
             * method declaration in it.
             */
            LOGVV("MIRANDA fixing vtable pointers\n");
            dvmLinearReadWrite(clazz->classLoader, clazz->vtable);
            Method* meth = newVirtualMethods;
            for (i = 0; i < clazz->virtualMethodCount; i++, meth++)
                clazz->vtable[meth->methodIndex] = meth;
            dvmLinearReadOnly(clazz->classLoader, clazz->vtable);
        }

        oldMethodCount = clazz->virtualMethodCount;
        clazz->virtualMethods = newVirtualMethods;
        clazz->virtualMethodCount += mirandaCount;

        dvmLinearReadOnly(clazz->classLoader, clazz->virtualMethods);

        /*
         * We also have to expand the vtable.
         */
        assert(clazz->vtable != NULL);
        clazz->vtable = (Method**) dvmLinearRealloc(clazz->classLoader,
                        clazz->vtable,
                        sizeof(Method*) * (clazz->vtableCount + mirandaCount));
        if (clazz->vtable == NULL) {
            assert(false);
            goto bail;
        }
        zapVtable = true;

        oldVtableCount = clazz->vtableCount;
        clazz->vtableCount += mirandaCount;

        /*
         * Now we need to create the fake methods.  We clone the abstract
         * method definition from the interface and then replace a few
         * things.
         */
        meth = clazz->virtualMethods + oldMethodCount;
        for (i = 0; i < mirandaCount; i++, meth++) {
            dvmLinearReadWrite(clazz->classLoader, clazz->virtualMethods);
            cloneMethod(meth, mirandaList[i]);
            meth->clazz = clazz;
            meth->accessFlags |= ACC_MIRANDA;
            meth->methodIndex = (u2) (oldVtableCount + i);
            dvmLinearReadOnly(clazz->classLoader, clazz->virtualMethods);

            /* point the new vtable entry at the new method */
            clazz->vtable[oldVtableCount + i] = meth;
        }

        dvmLinearReadOnly(clazz->classLoader, mirandaList);
        dvmLinearFree(clazz->classLoader, mirandaList);

    }

    /*
     * TODO?
     * Sort the interfaces by number of declared methods.  All we really
     * want is to get the interfaces with zero methods at the end of the
     * list, so that when we walk through the list during invoke-interface
     * we don't examine interfaces that can't possibly be useful.
     *
     * The set will usually be small, so a simple insertion sort works.
     *
     * We have to be careful not to change the order of two interfaces
     * that define the same method.  (Not a problem if we only move the
     * zero-method interfaces to the end.)
     *
     * PROBLEM:
     * If we do this, we will no longer be able to identify super vs.
     * current class interfaces by comparing clazz->super->iftableCount.  This
     * breaks anything that only wants to find interfaces declared directly
     * by the class (dvmFindStaticFieldHier, ReferenceType.Interfaces,
     * dvmDbgOutputAllInterfaces, etc).  Need to provide a workaround.
     *
     * We can sort just the interfaces implemented directly by this class,
     * but that doesn't seem like it would provide much of an advantage.  I'm
     * not sure this is worthwhile.
     *
     * (This has been made largely obsolete by the interface cache mechanism.)
     */

    //dvmDumpClass(clazz);

    result = true;

bail:
    if (zapIftable)
        dvmLinearReadOnly(clazz->classLoader, clazz->iftable);
    if (zapVtable)
        dvmLinearReadOnly(clazz->classLoader, clazz->vtable);
    if (zapIfvipool)
        dvmLinearReadOnly(clazz->classLoader, clazz->ifviPool);
    return result;
}


/*
 * Provide "stub" implementations for methods without them.
 *
 * Currently we provide an implementation for all abstract methods that
 * throws an AbstractMethodError exception.  This allows us to avoid an
 * explicit check for abstract methods in every virtual call.
 *
 * NOTE: for Miranda methods, the method declaration is a clone of what
 * was found in the interface class.  That copy may already have had the
 * function pointer filled in, so don't be surprised if it's not NULL.
 *
 * NOTE: this sets the "native" flag, giving us an "abstract native" method,
 * which is nonsensical.  Need to make sure that this doesn't escape the
 * VM.  We can either mask it out in reflection calls, or copy "native"
 * into the high 16 bits of accessFlags and check that internally.
 */
static bool insertMethodStubs(ClassObject* clazz)
{
    dvmLinearReadWrite(clazz->classLoader, clazz->virtualMethods);

    Method* meth;
    int i;

    meth = clazz->virtualMethods;
    for (i = 0; i < clazz->virtualMethodCount; i++, meth++) {
        if (dvmIsAbstractMethod(meth)) {
            assert(meth->insns == NULL);
            assert(meth->nativeFunc == NULL ||
                meth->nativeFunc == (DalvikBridgeFunc)dvmAbstractMethodStub);

            meth->accessFlags |= ACC_NATIVE;
            meth->nativeFunc = (DalvikBridgeFunc) dvmAbstractMethodStub;
        }
    }

    dvmLinearReadOnly(clazz->classLoader, clazz->virtualMethods);
    return true;
}


/*
 * Swap two instance fields.
 */
static inline void swapField(InstField* pOne, InstField* pTwo)
{
    InstField swap;

    LOGVV("  --- swap '%s' and '%s'\n", pOne->field.name, pTwo->field.name);
    swap = *pOne;
    *pOne = *pTwo;
    *pTwo = swap;
}

/*
 * Assign instance fields to u4 slots.
 *
 * The top portion of the instance field area is occupied by the superclass
 * fields, the bottom by the fields for this class.
 *
 * "long" and "double" fields occupy two adjacent slots.  On some
 * architectures, 64-bit quantities must be 64-bit aligned, so we need to
 * arrange fields (or introduce padding) to ensure this.  We assume the
 * fields of the topmost superclass (i.e. Object) are 64-bit aligned, so
 * we can just ensure that the offset is "even".  To avoid wasting space,
 * we want to move non-reference 32-bit fields into gaps rather than
 * creating pad words.
 *
 * In the worst case we will waste 4 bytes, but because objects are
 * allocated on >= 64-bit boundaries, those bytes may well be wasted anyway
 * (assuming this is the most-derived class).
 *
 * Pad words are not represented in the field table, so the field table
 * itself does not change size.
 *
 * The number of field slots determines the size of the object, so we
 * set that here too.
 *
 * This function feels a little more complicated than I'd like, but it
 * has the property of moving the smallest possible set of fields, which
 * should reduce the time required to load a class.
 *
 * NOTE: reference fields *must* come first, or precacheReferenceOffsets()
 * will break.
 */
static bool computeFieldOffsets(ClassObject* clazz)
{
    int fieldOffset;
    int i, j;

    dvmLinearReadWrite(clazz->classLoader, clazz->ifields);

    if (clazz->super != NULL)
        fieldOffset = clazz->super->objectSize;
    else
        fieldOffset = offsetof(DataObject, instanceData);

    LOGVV("--- computeFieldOffsets '%s'\n", clazz->descriptor);

    //LOGI("OFFSETS fieldCount=%d\n", clazz->ifieldCount);
    //LOGI("dataobj, instance: %d\n", offsetof(DataObject, instanceData));
    //LOGI("classobj, access: %d\n", offsetof(ClassObject, accessFlags));
    //LOGI("super=%p, fieldOffset=%d\n", clazz->super, fieldOffset);

    /*
     * Start by moving all reference fields to the front.
     */
    clazz->ifieldRefCount = 0;
    j = clazz->ifieldCount - 1;
    for (i = 0; i < clazz->ifieldCount; i++) {
        InstField* pField = &clazz->ifields[i];
        char c = pField->field.signature[0];

        if (c != '[' && c != 'L') {
            /* This isn't a reference field; see if any reference fields
             * follow this one.  If so, we'll move it to this position.
             * (quicksort-style partitioning)
             */
            while (j > i) {
                InstField* refField = &clazz->ifields[j--];
                char rc = refField->field.signature[0];

                if (rc == '[' || rc == 'L') {
                    /* Here's a reference field that follows at least one
                     * non-reference field.  Swap it with the current field.
                     * (When this returns, "pField" points to the reference
                     * field, and "refField" points to the non-ref field.)
                     */
                    swapField(pField, refField);

                    /* Fix the signature.
                     */
                    c = rc;

                    clazz->ifieldRefCount++;
                    break;
                }
            }
            /* We may or may not have swapped a field.
             */
        } else {
            /* This is a reference field.
             */
            clazz->ifieldRefCount++;
        }

        /*
         * If we've hit the end of the reference fields, break.
         */
        if (c != '[' && c != 'L')
            break;

        pField->byteOffset = fieldOffset;
        fieldOffset += sizeof(u4);
        LOGVV("  --- offset1 '%s'=%d\n", pField->field.name,pField->byteOffset);
    }

    /*
     * Now we want to pack all of the double-wide fields together.  If we're
     * not aligned, though, we want to shuffle one 32-bit field into place.
     * If we can't find one, we'll have to pad it.
     */
    if (i != clazz->ifieldCount && (fieldOffset & 0x04) != 0) {
        LOGVV("  +++ not aligned\n");

        InstField* pField = &clazz->ifields[i];
        char c = pField->field.signature[0];

        if (c != 'J' && c != 'D') {
            /*
             * The field that comes next is 32-bit, so just advance past it.
             */
            assert(c != '[' && c != 'L');
            pField->byteOffset = fieldOffset;
            fieldOffset += sizeof(u4);
            i++;
            LOGVV("  --- offset2 '%s'=%d\n",
                pField->field.name, pField->byteOffset);
        } else {
            /*
             * Next field is 64-bit, so search for a 32-bit field we can
             * swap into it.
             */
            bool found = false;
            j = clazz->ifieldCount - 1;
            while (j > i) {
                InstField* singleField = &clazz->ifields[j--];
                char rc = singleField->field.signature[0];

                if (rc != 'J' && rc != 'D') {
                    swapField(pField, singleField);
                    //c = rc;
                    LOGVV("  +++ swapped '%s' for alignment\n",
                        pField->field.name);
                    pField->byteOffset = fieldOffset;
                    fieldOffset += sizeof(u4);
                    LOGVV("  --- offset3 '%s'=%d\n",
                        pField->field.name, pField->byteOffset);
                    found = true;
                    i++;
                    break;
                }
            }
            if (!found) {
                LOGV("  +++ inserting pad field in '%s'\n", clazz->descriptor);
                fieldOffset += sizeof(u4);
            }
        }
    }

    /*
     * Alignment is good, shuffle any double-wide fields forward, and
     * finish assigning field offsets to all fields.
     */
    assert(i == clazz->ifieldCount || (fieldOffset & 0x04) == 0);
    j = clazz->ifieldCount - 1;
    for ( ; i < clazz->ifieldCount; i++) {
        InstField* pField = &clazz->ifields[i];
        char c = pField->field.signature[0];

        if (c != 'D' && c != 'J') {
            /* This isn't a double-wide field; see if any double fields
             * follow this one.  If so, we'll move it to this position.
             * (quicksort-style partitioning)
             */
            while (j > i) {
                InstField* doubleField = &clazz->ifields[j--];
                char rc = doubleField->field.signature[0];

                if (rc == 'D' || rc == 'J') {
                    /* Here's a double-wide field that follows at least one
                     * non-double field.  Swap it with the current field.
                     * (When this returns, "pField" points to the reference
                     * field, and "doubleField" points to the non-double field.)
                     */
                    swapField(pField, doubleField);
                    c = rc;

                    break;
                }
            }
            /* We may or may not have swapped a field.
             */
        } else {
            /* This is a double-wide field, leave it be.
             */
        }

        pField->byteOffset = fieldOffset;
        LOGVV("  --- offset4 '%s'=%d\n", pField->field.name,pField->byteOffset);
        fieldOffset += sizeof(u4);
        if (c == 'J' || c == 'D')
            fieldOffset += sizeof(u4);
    }

#ifndef NDEBUG
    /* Make sure that all reference fields appear before
     * non-reference fields, and all double-wide fields are aligned.
     */
    j = 0;  // seen non-ref
    for (i = 0; i < clazz->ifieldCount; i++) {
        InstField *pField = &clazz->ifields[i];
        char c = pField->field.signature[0];

        if (c == 'D' || c == 'J') {
            assert((pField->byteOffset & 0x07) == 0);
        }

        if (c != '[' && c != 'L') {
            if (!j) {
                assert(i == clazz->ifieldRefCount);
                j = 1;
            }
        } else if (j) {
            assert(false);
        }
    }
    if (!j) {
        assert(clazz->ifieldRefCount == clazz->ifieldCount);
    }
#endif

    /*
     * We map a C struct directly on top of java/lang/Class objects.  Make
     * sure we left enough room for the instance fields.
     */
    assert(clazz != gDvm.classJavaLangClass || (size_t)fieldOffset <
        offsetof(ClassObject, instanceData) + sizeof(clazz->instanceData));

    clazz->objectSize = fieldOffset;

    dvmLinearReadOnly(clazz->classLoader, clazz->ifields);
    return true;
}

/*
 * Throw the VM-spec-mandated error when an exception is thrown during
 * class initialization.
 *
 * The safest way to do this is to call the ExceptionInInitializerError
 * constructor that takes a Throwable.
 *
 * [Do we want to wrap it if the original is an Error rather than
 * an Exception?]
 */
static void throwClinitError(void)
{
    Thread* self = dvmThreadSelf();
    Object* exception;
    Object* eiie;

    exception = dvmGetException(self);
    dvmAddTrackedAlloc(exception, self);
    dvmClearException(self);

    if (gDvm.classJavaLangExceptionInInitializerError == NULL) {
        /*
         * Always resolves to same thing -- no race condition.
         */
        gDvm.classJavaLangExceptionInInitializerError =
            dvmFindSystemClass(
                    "Ljava/lang/ExceptionInInitializerError;");
        if (gDvm.classJavaLangExceptionInInitializerError == NULL) {
            LOGE("Unable to prep java/lang/ExceptionInInitializerError\n");
            goto fail;
        }

        gDvm.methJavaLangExceptionInInitializerError_init =
            dvmFindDirectMethodByDescriptor(gDvm.classJavaLangExceptionInInitializerError,
            "<init>", "(Ljava/lang/Throwable;)V");
        if (gDvm.methJavaLangExceptionInInitializerError_init == NULL) {
            LOGE("Unable to prep java/lang/ExceptionInInitializerError\n");
            goto fail;
        }
    }

    eiie = dvmAllocObject(gDvm.classJavaLangExceptionInInitializerError,
                ALLOC_DEFAULT);
    if (eiie == NULL)
        goto fail;

    /*
     * Construct the new object, and replace the exception with it.
     */
    JValue unused;
    dvmCallMethod(self, gDvm.methJavaLangExceptionInInitializerError_init,
        eiie, &unused, exception);
    dvmSetException(self, eiie);
    dvmReleaseTrackedAlloc(eiie, NULL);
    dvmReleaseTrackedAlloc(exception, self);
    return;

fail:       /* restore original exception */
    dvmSetException(self, exception);
    dvmReleaseTrackedAlloc(exception, self);
    return;
}

/*
 * The class failed to initialize on a previous attempt, so we want to throw
 * a NoClassDefFoundError (v2 2.17.5).  The exception to this rule is if we
 * failed in verification, in which case v2 5.4.1 says we need to re-throw
 * the previous error.
 */
static void throwEarlierClassFailure(ClassObject* clazz)
{
    LOGI("Rejecting re-init on previously-failed class %s v=%p\n",
        clazz->descriptor, clazz->verifyErrorClass);

    if (clazz->verifyErrorClass == NULL) {
        dvmThrowExceptionWithClassMessage("Ljava/lang/NoClassDefFoundError;",
            clazz->descriptor);
    } else {
        dvmThrowExceptionByClassWithClassMessage(clazz->verifyErrorClass,
            clazz->descriptor);
    }
}

/*
 * Initialize any static fields whose values are stored in
 * the DEX file.  This must be done during class initialization.
 */
static void initSFields(ClassObject* clazz)
{
    Thread* self = dvmThreadSelf(); /* for dvmReleaseTrackedAlloc() */
    DexFile* pDexFile;
    const DexClassDef* pClassDef;
    const DexEncodedArray* pValueList;
    EncodedArrayIterator iterator;
    int i;

    if (clazz->sfieldCount == 0) {
        return;
    }
    if (clazz->pDvmDex == NULL) {
        /* generated class; any static fields should already be set up */
        LOGV("Not initializing static fields in %s\n", clazz->descriptor);
        return;
    }
    pDexFile = clazz->pDvmDex->pDexFile;

    pClassDef = dexFindClass(pDexFile, clazz->descriptor);
    assert(pClassDef != NULL);

    pValueList = dexGetStaticValuesList(pDexFile, pClassDef);
    if (pValueList == NULL) {
        return;
    }

    dvmEncodedArrayIteratorInitialize(&iterator, pValueList, clazz);

    /*
     * Iterate over the initial values array, setting the corresponding
     * static field for each array element.
     */

    for (i = 0; dvmEncodedArrayIteratorHasNext(&iterator); i++) {
        AnnotationValue value;
        bool parsed = dvmEncodedArrayIteratorGetNext(&iterator, &value);
        StaticField* sfield = &clazz->sfields[i];
        const char* descriptor = sfield->field.signature;
        bool needRelease = false;

        if (! parsed) {
            /*
             * TODO: Eventually verification should attempt to ensure
             * that this can't happen at least due to a data integrity
             * problem.
             */
            LOGE("Static initializer parse failed for %s at index %d",
                    clazz->descriptor, i);
            dvmAbort();
        }

        /* Verify that the value we got was of a valid type. */

        switch (descriptor[0]) {
            case 'Z': parsed = (value.type == kDexAnnotationBoolean); break;
            case 'B': parsed = (value.type == kDexAnnotationByte);    break;
            case 'C': parsed = (value.type == kDexAnnotationChar);    break;
            case 'S': parsed = (value.type == kDexAnnotationShort);   break;
            case 'I': parsed = (value.type == kDexAnnotationInt);     break;
            case 'J': parsed = (value.type == kDexAnnotationLong);    break;
            case 'F': parsed = (value.type == kDexAnnotationFloat);   break;
            case 'D': parsed = (value.type == kDexAnnotationDouble);  break;
            case '[': parsed = (value.type == kDexAnnotationNull);    break;
            case 'L': {
                switch (value.type) {
                    case kDexAnnotationNull: {
                        /* No need for further tests. */
                        break;
                    }
                    case kDexAnnotationString: {
                        parsed =
                            (strcmp(descriptor, "Ljava/lang/String;") == 0);
                        needRelease = true;
                        break;
                    }
                    case kDexAnnotationType: {
                        parsed =
                            (strcmp(descriptor, "Ljava/lang/Class;") == 0);
                        needRelease = true;
                        break;
                    }
                    default: {
                        parsed = false;
                        break;
                    }
                }
                break;
            }
            default: {
                parsed = false;
                break;
            }
        }

        if (parsed) {
            /*
             * All's well, so store the value. Note: This always
             * stores the full width of a JValue, even though most of
             * the time only the first word is needed.
             */
            sfield->value = value.value;
            if (needRelease) {
                dvmReleaseTrackedAlloc(value.value.l, self);
            }
        } else {
            /*
             * Something up above had a problem. TODO: See comment
             * above the switch about verfication.
             */
            LOGE("Bogus static initialization: value type %d in field type "
                    "%s for %s at index %d",
                value.type, descriptor, clazz->descriptor, i);
            dvmAbort();
        }
    }
}


/*
 * Determine whether "descriptor" yields the same class object in the
 * context of clazz1 and clazz2.
 *
 * The caller must hold gDvm.loadedClasses.
 *
 * Returns "true" if they match.
 */
static bool compareDescriptorClasses(const char* descriptor,
    const ClassObject* clazz1, const ClassObject* clazz2)
{
    ClassObject* result1;
    ClassObject* result2;

    /*
     * Do the first lookup by name.
     */
    result1 = dvmFindClassNoInit(descriptor, clazz1->classLoader);

    /*
     * We can skip a second lookup by name if the second class loader is
     * in the initiating loader list of the class object we retrieved.
     * (This means that somebody already did a lookup of this class through
     * the second loader, and it resolved to the same class.)  If it's not
     * there, we may simply not have had an opportunity to add it yet, so
     * we do the full lookup.
     *
     * The initiating loader test should catch the majority of cases
     * (in particular, the zillions of references to String/Object).
     *
     * Unfortunately we're still stuck grabbing a mutex to do the lookup.
     *
     * For this to work, the superclass/interface should be the first
     * argument, so that way if it's from the bootstrap loader this test
     * will work.  (The bootstrap loader, by definition, never shows up
     * as the initiating loader of a class defined by some other loader.)
     */
    dvmHashTableLock(gDvm.loadedClasses);
    bool isInit = dvmLoaderInInitiatingList(result1, clazz2->classLoader);
    dvmHashTableUnlock(gDvm.loadedClasses);

    if (isInit) {
        //printf("%s(obj=%p) / %s(cl=%p): initiating\n",
        //    result1->descriptor, result1,
        //    clazz2->descriptor, clazz2->classLoader);
        return true;
    } else {
        //printf("%s(obj=%p) / %s(cl=%p): RAW\n",
        //    result1->descriptor, result1,
        //    clazz2->descriptor, clazz2->classLoader);
        result2 = dvmFindClassNoInit(descriptor, clazz2->classLoader);
    }

    if (result1 == NULL || result2 == NULL) {
        dvmClearException(dvmThreadSelf());
        if (result1 == result2) {
            /*
             * Neither class loader could find this class.  Apparently it
             * doesn't exist.
             *
             * We can either throw some sort of exception now, or just
             * assume that it'll fail later when something actually tries
             * to use the class.  For strict handling we should throw now,
             * because a "tricky" class loader could start returning
             * something later, and a pair of "tricky" loaders could set
             * us up for confusion.
             *
             * I'm not sure if we're allowed to complain about nonexistent
             * classes in method signatures during class init, so for now
             * this will just return "true" and let nature take its course.
             */
            return true;
        } else {
            /* only one was found, so clearly they're not the same */
            return false;
        }
    }

    return result1 == result2;
}

/*
 * For every component in the method descriptor, resolve the class in the
 * context of the two classes and compare the results.
 *
 * For best results, the "superclass" class should be first.
 *
 * Returns "true" if the classes match, "false" otherwise.
 */
static bool checkMethodDescriptorClasses(const Method* meth,
    const ClassObject* clazz1, const ClassObject* clazz2)
{
    DexParameterIterator iterator;
    const char* descriptor;

    /* walk through the list of parameters */
    dexParameterIteratorInit(&iterator, &meth->prototype);
    while (true) {
        descriptor = dexParameterIteratorNextDescriptor(&iterator);

        if (descriptor == NULL)
            break;

        if (descriptor[0] == 'L' || descriptor[0] == '[') {
            /* non-primitive type */
            if (!compareDescriptorClasses(descriptor, clazz1, clazz2))
                return false;
        }
    }

    /* check the return type */
    descriptor = dexProtoGetReturnType(&meth->prototype);
    if (descriptor[0] == 'L' || descriptor[0] == '[') {
        if (!compareDescriptorClasses(descriptor, clazz1, clazz2))
            return false;
    }
    return true;
}

/*
 * Validate the descriptors in the superclass and interfaces.
 *
 * What we need to do is ensure that the classes named in the method
 * descriptors in our ancestors and ourselves resolve to the same class
 * objects.  The only time this matters is when the classes come from
 * different class loaders, and the resolver might come up with a
 * different answer for the same class name depending on context.
 *
 * We don't need to check to see if an interface's methods match with
 * its superinterface's methods, because you can't instantiate an
 * interface and do something inappropriate with it.  If interface I1
 * extends I2 and is implemented by C, and I1 and I2 are in separate
 * class loaders and have conflicting views of other classes, we will
 * catch the conflict when we process C.  Anything that implements I1 is
 * doomed to failure, but we don't need to catch that while processing I1.
 *
 * On failure, throws an exception and returns "false".
 */
static bool validateSuperDescriptors(const ClassObject* clazz)
{
    int i;

    if (dvmIsInterfaceClass(clazz))
        return true;

    /*
     * Start with the superclass-declared methods.
     */
    if (clazz->super != NULL &&
        clazz->classLoader != clazz->super->classLoader)
    {
        /*
         * Walk through every method declared in the superclass, and
         * compare resolved descriptor components.  We pull the Method
         * structs out of the vtable.  It doesn't matter whether we get
         * the struct from the parent or child, since we just need the
         * UTF-8 descriptor, which must match.
         *
         * We need to do this even for the stuff inherited from Object,
         * because it's possible that the new class loader has redefined
         * a basic class like String.
         */
        const Method* meth;

        //printf("Checking %s %p vs %s %p\n",
        //    clazz->descriptor, clazz->classLoader,
        //    clazz->super->descriptor, clazz->super->classLoader);
        for (i = clazz->super->vtableCount - 1; i >= 0; i--) {
            meth = clazz->vtable[i];
            if (!checkMethodDescriptorClasses(meth, clazz->super, clazz)) {
                LOGW("Method mismatch: %s in %s (cl=%p) and super %s (cl=%p)\n",
                    meth->name, clazz->descriptor, clazz->classLoader,
                    clazz->super->descriptor, clazz->super->classLoader);
                dvmThrowException("Ljava/lang/LinkageError;",
                    "Classes resolve differently in superclass");
                return false;
            }
        }
    }

    /*
     * Check all interfaces we implement.
     */
    for (i = 0; i < clazz->iftableCount; i++) {
        const InterfaceEntry* iftable = &clazz->iftable[i];

        if (clazz->classLoader != iftable->clazz->classLoader) {
            const ClassObject* iface = iftable->clazz;
            int j;

            for (j = 0; j < iface->virtualMethodCount; j++) {
                const Method* meth;
                int vtableIndex;

                vtableIndex = iftable->methodIndexArray[j];
                meth = clazz->vtable[vtableIndex];

                if (!checkMethodDescriptorClasses(meth, iface, clazz)) {
                    LOGW("Method mismatch: %s in %s (cl=%p) and "
                            "iface %s (cl=%p)\n",
                        meth->name, clazz->descriptor, clazz->classLoader,
                        iface->descriptor, iface->classLoader);
                    dvmThrowException("Ljava/lang/LinkageError;",
                        "Classes resolve differently in interface");
                    return false;
                }
            }
        }
    }

    return true;
}

/*
 * Returns true if the class is being initialized by us (which means that
 * calling dvmInitClass will return immediately after fiddling with locks).
 *
 * There isn't a race here, because either clazz->initThreadId won't match
 * us, or it will and it was set in the same thread.
 */
bool dvmIsClassInitializing(const ClassObject* clazz)
{
    return (clazz->status == CLASS_INITIALIZING &&
            clazz->initThreadId == dvmThreadSelf()->threadId);
}

/*
 * If a class has not been initialized, do so by executing the code in
 * <clinit>.  The sequence is described in the VM spec v2 2.17.5.
 *
 * It is possible for multiple threads to arrive here simultaneously, so
 * we need to lock the class while we check stuff.  We know that no
 * interpreted code has access to the class yet, so we can use the class's
 * monitor lock.
 *
 * We will often be called recursively, e.g. when the <clinit> code resolves
 * one of its fields, the field resolution will try to initialize the class.
 *
 * This can get very interesting if a class has a static field initialized
 * to a new instance of itself.  <clinit> will end up calling <init> on
 * the members it is initializing, which is fine unless it uses the contents
 * of static fields to initialize instance fields.  This will leave the
 * static-referenced objects in a partially initialized state.  This is
 * reasonably rare and can sometimes be cured with proper field ordering.
 *
 * On failure, returns "false" with an exception raised.
 *
 * -----
 *
 * It is possible to cause a deadlock by having a situation like this:
 *   class A { static { sleep(10000); new B(); } }
 *   class B { static { sleep(10000); new A(); } }
 *   new Thread() { public void run() { new A(); } }.start();
 *   new Thread() { public void run() { new B(); } }.start();
 * This appears to be expected under the spec.
 *
 * The interesting question is what to do if somebody calls Thread.interrupt()
 * on one of the deadlocked threads.  According to the VM spec, they're both
 * sitting in "wait".  Should the interrupt code quietly raise the
 * "interrupted" flag, or should the "wait" return immediately with an
 * exception raised?
 *
 * This gets a little murky.  The VM spec says we call "wait", and the
 * spec for Thread.interrupt says Object.wait is interruptible.  So it
 * seems that, if we get unlucky and interrupt class initialization, we
 * are expected to throw (which gets converted to ExceptionInInitializerError
 * since InterruptedException is checked).
 *
 * There are a couple of problems here.  First, all threads are expected to
 * present a consistent view of class initialization, so we can't have it
 * fail in one thread and succeed in another.  Second, once a class fails
 * to initialize, it must *always* fail.  This means that a stray interrupt()
 * call could render a class unusable for the lifetime of the VM.
 *
 * In most cases -- the deadlock example above being a counter-example --
 * the interrupting thread can't tell whether the target thread handled
 * the initialization itself or had to wait while another thread did the
 * work.  Refusing to interrupt class initialization is, in most cases,
 * not something that a program can reliably detect.
 *
 * On the assumption that interrupting class initialization is highly
 * undesirable in most circumstances, and that failing to do so does not
 * deviate from the spec in a meaningful way, we don't allow class init
 * to be interrupted by Thread.interrupt().
 */
bool dvmInitClass(ClassObject* clazz)
{
#if LOG_CLASS_LOADING
    bool initializedByUs = false;
#endif

    Thread* self = dvmThreadSelf();
    const Method* method;

    dvmLockObject(self, (Object*) clazz);
    assert(dvmIsClassLinked(clazz) || clazz->status == CLASS_ERROR);

    /*
     * If the class hasn't been verified yet, do so now.
     */
    if (clazz->status < CLASS_VERIFIED) {
        /*
         * If we're in an "erroneous" state, throw an exception and bail.
         */
        if (clazz->status == CLASS_ERROR) {
            throwEarlierClassFailure(clazz);
            goto bail_unlock;
        }

        assert(clazz->status == CLASS_RESOLVED);
        assert(!IS_CLASS_FLAG_SET(clazz, CLASS_ISPREVERIFIED));

        if (gDvm.classVerifyMode == VERIFY_MODE_NONE ||
            (gDvm.classVerifyMode == VERIFY_MODE_REMOTE &&
             clazz->classLoader == NULL))
        {
            LOGV("+++ not verifying class %s (cl=%p)\n",
                clazz->descriptor, clazz->classLoader);
            goto noverify;
        }

        if (!gDvm.optimizing)
            LOGV("+++ late verify on %s\n", clazz->descriptor);

        /*
         * We're not supposed to optimize an unverified class, but during
         * development this mode was useful.  We can't verify an optimized
         * class because the optimization process discards information.
         */
        if (IS_CLASS_FLAG_SET(clazz, CLASS_ISOPTIMIZED)) {
            LOGW("Class '%s' was optimized without verification; "
                 "not verifying now\n",
                clazz->descriptor);
            LOGW("  ('rm /data/dalvik-cache/*' and restart to fix this)");
            goto verify_failed;
        }

        clazz->status = CLASS_VERIFYING;
        if (!dvmVerifyClass(clazz, VERIFY_DEFAULT)) {
verify_failed:
            dvmThrowExceptionWithClassMessage("Ljava/lang/VerifyError;",
                clazz->descriptor);
            clazz->verifyErrorClass = dvmGetException(self)->clazz;
            clazz->status = CLASS_ERROR;
            goto bail_unlock;
        }

        clazz->status = CLASS_VERIFIED;
    }
noverify:

    if (clazz->status == CLASS_INITIALIZED)
        goto bail_unlock;

    while (clazz->status == CLASS_INITIALIZING) {
        /* we caught somebody else in the act; was it us? */
        if (clazz->initThreadId == self->threadId) {
            //LOGV("HEY: found a recursive <clinit>\n");
            goto bail_unlock;
        }

        if (dvmCheckException(self)) {
            LOGW("GLITCH: exception pending at start of class init\n");
            dvmAbort();
        }

        /*
         * Wait for the other thread to finish initialization.  We pass
         * "false" for the "interruptShouldThrow" arg so it doesn't throw
         * an exception on interrupt.
         */
        dvmObjectWait(self, (Object*) clazz, 0, 0, false);

        /*
         * When we wake up, repeat the test for init-in-progress.  If there's
         * an exception pending (only possible if "interruptShouldThrow"
         * was set), bail out.
         */
        if (dvmCheckException(self)) {
            LOGI("Class init of '%s' failing with wait() exception\n",
                clazz->descriptor);
            /*
             * TODO: this is bogus, because it means the two threads have a
             * different idea of the class status.  We need to flag the
             * class as bad and ensure that the initializer thread respects
             * our notice.  If we get lucky and wake up after the class has
             * finished initialization but before being woken, we have to
             * swallow the exception, perhaps raising thread->interrupted
             * to preserve semantics.
             *
             * Since we're not currently allowing interrupts, this should
             * never happen and we don't need to fix this.
             */
            assert(false);
            throwClinitError();
            clazz->status = CLASS_ERROR;
            goto bail_unlock;
        }
        if (clazz->status == CLASS_INITIALIZING) {
            LOGI("Waiting again for class init\n");
            continue;
        }
        assert(clazz->status == CLASS_INITIALIZED ||
               clazz->status == CLASS_ERROR);
        if (clazz->status == CLASS_ERROR) {
            /*
             * The caller wants an exception, but it was thrown in a
             * different thread.  Synthesize one here.
             */
            dvmThrowException("Ljava/lang/UnsatisfiedLinkError;",
                "(<clinit> failed, see exception in other thread)");
        }
        goto bail_unlock;
    }

    /* see if we failed previously */
    if (clazz->status == CLASS_ERROR) {
        // might be wise to unlock before throwing; depends on which class
        // it is that we have locked
        dvmUnlockObject(self, (Object*) clazz);
        throwEarlierClassFailure(clazz);
        return false;
    }

    /*
     * We're ready to go, and have exclusive access to the class.
     *
     * Before we start initialization, we need to do one extra bit of
     * validation: make sure that the methods declared here match up
     * with our superclass and interfaces.  We know that the UTF-8
     * descriptors match, but classes from different class loaders can
     * have the same name.
     *
     * We do this now, rather than at load/link time, for the same reason
     * that we defer verification.
     *
     * It's unfortunate that we need to do this at all, but we risk
     * mixing reference types with identical names (see Dalvik test 068).
     */
    if (!validateSuperDescriptors(clazz)) {
        assert(dvmCheckException(self));
        clazz->status = CLASS_ERROR;
        goto bail_unlock;
    }

    /*
     * Let's initialize this thing.
     *
     * We unlock the object so that other threads can politely sleep on
     * our mutex with Object.wait(), instead of hanging or spinning trying
     * to grab our mutex.
     */
    assert(clazz->status < CLASS_INITIALIZING);

#if LOG_CLASS_LOADING
    // We started initializing.
    logClassLoad('+', clazz);
    initializedByUs = true;
#endif

    clazz->status = CLASS_INITIALIZING;
    clazz->initThreadId = self->threadId;
    dvmUnlockObject(self, (Object*) clazz);

    /* init our superclass */
    if (clazz->super != NULL && clazz->super->status != CLASS_INITIALIZED) {
        assert(!dvmIsInterfaceClass(clazz));
        if (!dvmInitClass(clazz->super)) {
            assert(dvmCheckException(self));
            clazz->status = CLASS_ERROR;
            /* wake up anybody who started waiting while we were unlocked */
            dvmLockObject(self, (Object*) clazz);
            goto bail_notify;
        }
    }

    /* Initialize any static fields whose values are
     * stored in the Dex file.  This should include all of the
     * simple "final static" fields, which are required to
     * be initialized first. (vmspec 2 sec 2.17.5 item 8)
     * More-complicated final static fields should be set
     * at the beginning of <clinit>;  all we can do is trust
     * that the compiler did the right thing.
     */
    initSFields(clazz);

    /* Execute any static initialization code.
     */
    method = dvmFindDirectMethodByDescriptor(clazz, "<clinit>", "()V");
    if (method == NULL) {
        LOGVV("No <clinit> found for %s\n", clazz->descriptor);
    } else {
        LOGVV("Invoking %s.<clinit>\n", clazz->descriptor);
        JValue unused;
        dvmCallMethod(self, method, NULL, &unused);
    }

    /* Set the bitmap of reference offsets. Except for class Object,
     * start with the superclass offsets.
     */
    if (clazz->super != NULL) {
        clazz->refOffsets = clazz->super->refOffsets;
    } else {
        clazz->refOffsets = 0;
    }
    /*
     * If our superclass overflowed, we don't stand a chance.
     */
    if (clazz->refOffsets != CLASS_WALK_SUPER) {
        InstField *f;
        int i;

        /* All of the fields that contain object references
         * are guaranteed to be at the beginning of the ifields list.
         */
        f = clazz->ifields;
        for (i = 0; i < clazz->ifieldRefCount; i++) {
            /*
             * Note that, per the comment on struct InstField,
             * f->byteOffset is the offset from the beginning of
             * obj, not the offset into obj->instanceData.
             */
            assert(f->byteOffset >= CLASS_SMALLEST_OFFSET);
            assert((f->byteOffset & (CLASS_OFFSET_ALIGNMENT - 1)) == 0);
            u4 newBit = CLASS_BIT_FROM_OFFSET(f->byteOffset);
            if (newBit != 0) {
                clazz->refOffsets |= newBit;
            } else {
                clazz->refOffsets = CLASS_WALK_SUPER;
                break;
            }
            f++;
        }
    }

    if (dvmCheckException(self)) {
        /*
         * We've had an exception thrown during static initialization.  We
         * need to throw an ExceptionInInitializerError, but we want to
         * tuck the original exception into the "cause" field.
         */
        LOGW("Exception %s thrown during %s.<clinit>\n",
            (dvmGetException(self)->clazz)->descriptor, clazz->descriptor);
        throwClinitError();
        //LOGW("+++ replaced\n");

        dvmLockObject(self, (Object*) clazz);
        clazz->status = CLASS_ERROR;
    } else {
        /* success! */
        dvmLockObject(self, (Object*) clazz);
        clazz->status = CLASS_INITIALIZED;
        LOGVV("Initialized class: %s\n", clazz->descriptor);
    }

bail_notify:
    /*
     * Notify anybody waiting on the object.
     */
    dvmObjectNotifyAll(self, (Object*) clazz);

bail_unlock:

#if LOG_CLASS_LOADING
    if (initializedByUs) {
        // We finished initializing.
        logClassLoad('-', clazz);
    }
#endif

    dvmUnlockObject(self, (Object*) clazz);

    return (clazz->status != CLASS_ERROR);
}

/*
 * Replace method->nativeFunc and method->insns with new values.  This is
 * performed on resolution of a native method.
 */
void dvmSetNativeFunc(const Method* method, DalvikBridgeFunc func,
    const u2* insns)
{
    ClassObject* clazz = method->clazz;

    /* just open up both; easier that way */
    dvmLinearReadWrite(clazz->classLoader, clazz->virtualMethods);
    dvmLinearReadWrite(clazz->classLoader, clazz->directMethods);

    ((Method*)method)->nativeFunc = func;
    ((Method*)method)->insns = insns;

    dvmLinearReadOnly(clazz->classLoader, clazz->virtualMethods);
    dvmLinearReadOnly(clazz->classLoader, clazz->directMethods);
}

/*
 * Add a RegisterMap to a Method.  This is done when we verify the class
 * and compute the register maps at class initialization time, which means
 * that "pMap" is on the heap and should be freed when the Method is
 * discarded.
 */
void dvmSetRegisterMap(Method* method, const RegisterMap* pMap)
{
    ClassObject* clazz = method->clazz;

    if (method->registerMap != NULL) {
        LOGW("WARNING: registerMap already set for %s.%s\n",
            method->clazz->descriptor, method->name);
        /* keep going */
    }

    /* might be virtual or direct */
    dvmLinearReadWrite(clazz->classLoader, clazz->virtualMethods);
    dvmLinearReadWrite(clazz->classLoader, clazz->directMethods);

    method->registerMap = pMap;

    dvmLinearReadOnly(clazz->classLoader, clazz->virtualMethods);
    dvmLinearReadOnly(clazz->classLoader, clazz->directMethods);
}

/*
 * dvmHashForeach callback.  A nonzero return value causes foreach to
 * bail out.
 */
static int findClassCallback(void* vclazz, void* arg)
{
    ClassObject* clazz = vclazz;
    const char* descriptor = (const char*) arg;

    if (strcmp(clazz->descriptor, descriptor) == 0)
        return (int) clazz;
    return 0;
}

/*
 * Find a loaded class by descriptor. Returns the first one found.
 * Because there can be more than one if class loaders are involved,
 * this is not an especially good API. (Currently only used by the
 * debugger and "checking" JNI.)
 *
 * "descriptor" should have the form "Ljava/lang/Class;" or
 * "[Ljava/lang/Class;", i.e. a descriptor and not an internal-form
 * class name.
 */
ClassObject* dvmFindLoadedClass(const char* descriptor)
{
    int result;

    dvmHashTableLock(gDvm.loadedClasses);
    result = dvmHashForeach(gDvm.loadedClasses, findClassCallback,
            (void*) descriptor);
    dvmHashTableUnlock(gDvm.loadedClasses);

    return (ClassObject*) result;
}

/*
 * Retrieve the system (a/k/a application) class loader.
 */
Object* dvmGetSystemClassLoader(void)
{
    ClassObject* clazz;
    Method* getSysMeth;
    Object* loader;

    clazz = dvmFindSystemClass("Ljava/lang/ClassLoader;");
    if (clazz == NULL)
        return NULL;

    getSysMeth = dvmFindDirectMethodByDescriptor(clazz, "getSystemClassLoader",
        "()Ljava/lang/ClassLoader;");
    if (getSysMeth == NULL)
        return NULL;

    JValue result;
    dvmCallMethod(dvmThreadSelf(), getSysMeth, NULL, &result);
    loader = (Object*)result.l;
    return loader;
}


/*
 * This is a dvmHashForeach callback.
 */
static int dumpClass(void* vclazz, void* varg)
{
    const ClassObject* clazz = (const ClassObject*) vclazz;
    const ClassObject* super;
    int flags = (int) varg;
    char* desc;
    int i;

    if (clazz == NULL) {
        LOGI("dumpClass: ignoring request to dump null class\n");
        return 0;
    }

    if ((flags & kDumpClassFullDetail) == 0) {
        bool showInit = (flags & kDumpClassInitialized) != 0;
        bool showLoader = (flags & kDumpClassClassLoader) != 0;
        const char* initStr;

        initStr = dvmIsClassInitialized(clazz) ? "true" : "false";

        if (showInit && showLoader)
            LOGI("%s %p %s\n", clazz->descriptor, clazz->classLoader, initStr);
        else if (showInit)
            LOGI("%s %s\n", clazz->descriptor, initStr);
        else if (showLoader)
            LOGI("%s %p\n", clazz->descriptor, clazz->classLoader);
        else
            LOGI("%s\n", clazz->descriptor);

        return 0;
    }

    /* clazz->super briefly holds the superclass index during class prep */
    if ((u4)clazz->super > 0x10000 && (u4) clazz->super != (u4)-1)
        super = clazz->super;
    else
        super = NULL;

    LOGI("----- %s '%s' cl=%p ser=0x%08x -----\n",
        dvmIsInterfaceClass(clazz) ? "interface" : "class",
        clazz->descriptor, clazz->classLoader, clazz->serialNumber);
    LOGI("  objectSize=%d (%d from super)\n", (int) clazz->objectSize,
        super != NULL ? (int) super->objectSize : -1);
    LOGI("  access=0x%04x.%04x\n", clazz->accessFlags >> 16,
        clazz->accessFlags & JAVA_FLAGS_MASK);
    if (super != NULL)
        LOGI("  super='%s' (cl=%p)\n", super->descriptor, super->classLoader);
    if (dvmIsArrayClass(clazz)) {
        LOGI("  dimensions=%d elementClass=%s\n",
            clazz->arrayDim, clazz->elementClass->descriptor);
    }
    if (clazz->iftableCount > 0) {
        LOGI("  interfaces (%d):\n", clazz->iftableCount);
        for (i = 0; i < clazz->iftableCount; i++) {
            InterfaceEntry* ent = &clazz->iftable[i];
            int j;

            LOGI("    %2d: %s (cl=%p)\n",
                i, ent->clazz->descriptor, ent->clazz->classLoader);

            /* enable when needed */
            if (false && ent->methodIndexArray != NULL) {
                for (j = 0; j < ent->clazz->virtualMethodCount; j++)
                    LOGI("      %2d: %d %s %s\n",
                        j, ent->methodIndexArray[j],
                        ent->clazz->virtualMethods[j].name,
                        clazz->vtable[ent->methodIndexArray[j]]->name);
            }
        }
    }
    if (!dvmIsInterfaceClass(clazz)) {
        LOGI("  vtable (%d entries, %d in super):\n", clazz->vtableCount,
            super != NULL ? super->vtableCount : 0);
        for (i = 0; i < clazz->vtableCount; i++) {
            desc = dexProtoCopyMethodDescriptor(&clazz->vtable[i]->prototype);
            LOGI("    %s%2d: %p %20s %s\n",
                (i != clazz->vtable[i]->methodIndex) ? "*** " : "",
                (u4) clazz->vtable[i]->methodIndex, clazz->vtable[i],
                clazz->vtable[i]->name, desc);
            free(desc);
        }
        LOGI("  direct methods (%d entries):\n", clazz->directMethodCount);
        for (i = 0; i < clazz->directMethodCount; i++) {
            desc = dexProtoCopyMethodDescriptor(
                    &clazz->directMethods[i].prototype);
            LOGI("    %2d: %20s %s\n", i, clazz->directMethods[i].name,
                desc);
            free(desc);
        }
    } else {
        LOGI("  interface methods (%d):\n", clazz->virtualMethodCount);
        for (i = 0; i < clazz->virtualMethodCount; i++) {
            desc = dexProtoCopyMethodDescriptor(
                    &clazz->virtualMethods[i].prototype);
            LOGI("    %2d: %2d %20s %s\n", i,
                (u4) clazz->virtualMethods[i].methodIndex,
                clazz->virtualMethods[i].name,
                desc);
            free(desc);
        }
    }
    if (clazz->sfieldCount > 0) {
        LOGI("  static fields (%d entries):\n", clazz->sfieldCount);
        for (i = 0; i < clazz->sfieldCount; i++) {
            LOGI("    %2d: %20s %s\n", i, clazz->sfields[i].field.name,
                clazz->sfields[i].field.signature);
        }
    }
    if (clazz->ifieldCount > 0) {
        LOGI("  instance fields (%d entries):\n", clazz->ifieldCount);
        for (i = 0; i < clazz->ifieldCount; i++) {
            LOGI("    %2d: %20s %s\n", i, clazz->ifields[i].field.name,
                clazz->ifields[i].field.signature);
        }
    }
    return 0;
}

/*
 * Dump the contents of a single class.
 *
 * Pass kDumpClassFullDetail into "flags" to get lots of detail.
 */
void dvmDumpClass(const ClassObject* clazz, int flags)
{
    dumpClass((void*) clazz, (void*) flags);
}

/*
 * Dump the contents of all classes.
 */
void dvmDumpAllClasses(int flags)
{
    dvmHashTableLock(gDvm.loadedClasses);
    dvmHashForeach(gDvm.loadedClasses, dumpClass, (void*) flags);
    dvmHashTableUnlock(gDvm.loadedClasses);
}

/*
 * Get the number of loaded classes
 */
int dvmGetNumLoadedClasses()
{
    int count;
    dvmHashTableLock(gDvm.loadedClasses);
    count = dvmHashTableNumEntries(gDvm.loadedClasses);
    dvmHashTableUnlock(gDvm.loadedClasses);
    return count;
}

/*
 * Write some statistics to the log file.
 */
void dvmDumpLoaderStats(const char* msg)
{
    LOGV("VM stats (%s): cls=%d/%d meth=%d ifld=%d sfld=%d linear=%d\n",
        msg, gDvm.numLoadedClasses, dvmHashTableNumEntries(gDvm.loadedClasses),
        gDvm.numDeclaredMethods, gDvm.numDeclaredInstFields,
        gDvm.numDeclaredStaticFields, gDvm.pBootLoaderAlloc->curOffset);
#ifdef COUNT_PRECISE_METHODS
    LOGI("GC precise methods: %d\n",
        dvmPointerSetGetCount(gDvm.preciseMethods));
#endif
}

#ifdef PROFILE_FIELD_ACCESS
/*
 * Dump the field access counts for all fields in this method.
 */
static int dumpAccessCounts(void* vclazz, void* varg)
{
    const ClassObject* clazz = (const ClassObject*) vclazz;
    int i;

    for (i = 0; i < clazz->ifieldCount; i++) {
        Field* field = &clazz->ifields[i].field;

        if (field->gets != 0)
            printf("GI %d %s.%s\n", field->gets,
                field->clazz->descriptor, field->name);
        if (field->puts != 0)
            printf("PI %d %s.%s\n", field->puts,
                field->clazz->descriptor, field->name);
    }
    for (i = 0; i < clazz->sfieldCount; i++) {
        Field* field = &clazz->sfields[i].field;

        if (field->gets != 0)
            printf("GS %d %s.%s\n", field->gets,
                field->clazz->descriptor, field->name);
        if (field->puts != 0)
            printf("PS %d %s.%s\n", field->puts,
                field->clazz->descriptor, field->name);
    }

    return 0;
}

/*
 * Dump the field access counts for all loaded classes.
 */
void dvmDumpFieldAccessCounts(void)
{
    dvmHashTableLock(gDvm.loadedClasses);
    dvmHashForeach(gDvm.loadedClasses, dumpAccessCounts, NULL);
    dvmHashTableUnlock(gDvm.loadedClasses);
}
#endif


/*
 * Mark all classes associated with the built-in loader.
 */
static int markClassObject(void *clazz, void *arg)
{
    UNUSED_PARAMETER(arg);

    dvmMarkObjectNonNull((Object *)clazz);
    return 0;
}

/*
 * The garbage collector calls this to mark the class objects for all
 * loaded classes.
 */
void dvmGcScanRootClassLoader()
{
    /* dvmClassStartup() may not have been called before the first GC.
     */
    if (gDvm.loadedClasses != NULL) {
        dvmHashTableLock(gDvm.loadedClasses);
        dvmHashForeach(gDvm.loadedClasses, markClassObject, NULL);
        dvmHashTableUnlock(gDvm.loadedClasses);
    }
}


/*
 * ===========================================================================
 *      Method Prototypes and Descriptors
 * ===========================================================================
 */

/*
 * Compare the two method names and prototypes, a la strcmp(). The
 * name is considered the "major" order and the prototype the "minor"
 * order. The prototypes are compared as if by dvmCompareMethodProtos().
 */
int dvmCompareMethodNamesAndProtos(const Method* method1,
        const Method* method2)
{
    int result = strcmp(method1->name, method2->name);

    if (result != 0) {
        return result;
    }

    return dvmCompareMethodProtos(method1, method2);
}

/*
 * Compare the two method names and prototypes, a la strcmp(), ignoring
 * the return value. The name is considered the "major" order and the
 * prototype the "minor" order. The prototypes are compared as if by
 * dvmCompareMethodArgProtos().
 */
int dvmCompareMethodNamesAndParameterProtos(const Method* method1,
        const Method* method2)
{
    int result = strcmp(method1->name, method2->name);

    if (result != 0) {
        return result;
    }

    return dvmCompareMethodParameterProtos(method1, method2);
}

/*
 * Compare a (name, prototype) pair with the (name, prototype) of
 * a method, a la strcmp(). The name is considered the "major" order and
 * the prototype the "minor" order. The descriptor and prototype are
 * compared as if by dvmCompareDescriptorAndMethodProto().
 */
int dvmCompareNameProtoAndMethod(const char* name,
    const DexProto* proto, const Method* method)
{
    int result = strcmp(name, method->name);

    if (result != 0) {
        return result;
    }

    return dexProtoCompare(proto, &method->prototype);
}

/*
 * Compare a (name, method descriptor) pair with the (name, prototype) of
 * a method, a la strcmp(). The name is considered the "major" order and
 * the prototype the "minor" order. The descriptor and prototype are
 * compared as if by dvmCompareDescriptorAndMethodProto().
 */
int dvmCompareNameDescriptorAndMethod(const char* name,
    const char* descriptor, const Method* method)
{
    int result = strcmp(name, method->name);

    if (result != 0) {
        return result;
    }

    return dvmCompareDescriptorAndMethodProto(descriptor, method);
}<|MERGE_RESOLUTION|>--- conflicted
+++ resolved
@@ -151,15 +151,12 @@
 may not be worth the performance hit.
 */
 
-<<<<<<< HEAD
-#define INITIAL_CLASS_SERIAL_NUMBER 0x50000000
-#define ZYGOTE_CLASS_CUTOFF 2000
-=======
 /*
  * Class serial numbers start at this value.  We use a nonzero initial
  * value so they stand out in binary dumps (e.g. hprof output).
  */
 #define INITIAL_CLASS_SERIAL_NUMBER 0x50000000
+
 
 /*
  * Constant used to size an auxillary class object data structure.
@@ -167,7 +164,6 @@
  * the number of classes loaded when the zygote finishes initializing.
  */
 #define ZYGOTE_CLASS_CUTOFF 2304
->>>>>>> ec537042
 
 static ClassPathEntry* processClassPath(const char* pathStr, bool isBootstrap);
 static void freeCpeArray(ClassPathEntry* cpe);
