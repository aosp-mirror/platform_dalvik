--- conflicted
+++ resolved
@@ -63,63 +63,7 @@
     dvm_arch_variant := $(HOST_ARCH_VARIANT)
     dvm_simulator := false
 
-<<<<<<< HEAD
-ifeq ($(TARGET_ARCH),arm)
-  LOCAL_SRC_FILES += \
-		arch/arm/CallOldABI.S \
-		arch/arm/CallEABI.S \
-		arch/arm/HintsEABI.c
-  #
-  # The armv4 configation in mterp is actually armv4t, it's just
-  # wrongly named
-  #
-  # TODO: Rename mterp/config-armv4 and mterp/armv4 (to armv4t)
-  #       then remove this ifeq.
-  #
-  ifeq ($(TARGET_ARCH_VERSION),armv4t)
-    LOCAL_SRC_FILES += \
-		mterp/out/InterpC-armv4.c.arm \
-		mterp/out/InterpAsm-armv4.S
-  else
-    # Select architecture specific sources (armv4,armv5te etc)
-    LOCAL_SRC_FILES += \
-		mterp/out/InterpC-$(TARGET_ARCH_VERSION).c.arm \
-		mterp/out/InterpAsm-$(TARGET_ARCH_VERSION).S
-  endif
-  LOCAL_SHARED_LIBRARIES += libdl
-else
-  ifeq ($(TARGET_ARCH),x86)
-    LOCAL_SRC_FILES += \
-		arch/x86/Call386ABI.S \
-		arch/x86/Hints386ABI.c
-    LOCAL_SRC_FILES += \
-		mterp/out/InterpC-x86.c \
-		mterp/out/InterpAsm-x86.S
-  else
-    ifeq ($(TARGET_ARCH),sh)
-      LOCAL_SRC_FILES += \
-			arch/sh/CallSH4ABI.S \
-			arch/generic/Hints.c
-      LOCAL_SRC_FILES += \
-			mterp/out/InterpC-allstubs.c \
-			mterp/out/InterpAsm-allstubs.S
-    else
-	# unknown architecture, try to use FFI
-      LOCAL_C_INCLUDES += external/libffi/$(TARGET_OS)-$(TARGET_ARCH)
-      LOCAL_SRC_FILES += \
-			arch/generic/Call.c \
-			arch/generic/Hints.c
-      LOCAL_SHARED_LIBRARIES += libffi
-			
-      LOCAL_SRC_FILES += \
-			mterp/out/InterpC-allstubs.c \
-			mterp/out/InterpAsm-allstubs.S
-    endif
-  endif
-endif
-=======
     include $(LOCAL_PATH)/Dvm.mk
->>>>>>> 72e93344
 
     # liblog and libcutils are static for host.
     LOCAL_STATIC_LIBRARIES += \
