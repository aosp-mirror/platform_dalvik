--- conflicted
+++ resolved
@@ -47,7 +47,6 @@
      *   %edx is scratch, but needs to be unspilled
      *   rINST holds A
      */
-<<<<<<< HEAD
     GET_VREG_R rINST rINST                      # rINST<- v[A]
     movl    offInstField_byteOffset(%eax),%eax  # eax<- byte offset of field
     testl   %ecx,%ecx                           # object null?
@@ -59,22 +58,7 @@
     FETCH_INST_OPCODE 2 %edx
     je      1f                                  # skip card mark if null store
     shrl    $$GC_CARD_SHIFT,%ecx                # object head to card number
-    movb    %al,(%eax,%ecx)                     # mark card
-=======
-    GET_VREG(rINST_FULL,rINST_FULL)              # rINST_FULL<- v[A]
-    movl    offInstField_byteOffset(%eax),%eax   # eax<- byte offset of field
-    UNSPILL(rIBASE)
-    testl   %ecx,%ecx                            # object null?
-    je      common_errNullObject                 # object was null
-    movl    rINST_FULL,(%ecx,%eax)          # obj.field <- v[A](8/16/32 bits)
-    GET_GLUE(%eax)
-    testl   rINST_FULL,rINST_FULL                # stored a NULL?
-    movl    offGlue_cardTable(%eax),%eax         # get card table base
-    FETCH_INST_WORD(2)
-    je      1f                                   # skip card mark if null store
-    shrl    $$GC_CARD_SHIFT,%ecx                 # object head to card number
-    movb    %al,(%eax,%ecx)                      # mark card using object head
->>>>>>> 2e75e47d
+    movb    %al,(%eax,%ecx)                     # mark card using object head
 1:
     ADVANCE_PC 2
     GOTO_NEXT_R %edx