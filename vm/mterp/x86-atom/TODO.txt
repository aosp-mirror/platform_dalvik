--- conflicted
+++ resolved
@@ -1,6 +1,5 @@
 Items requiring attention:
 
-<<<<<<< HEAD
 (hi) Add gc card marking to aput/iput/sput/new_filled_array
 (hi) Correct stack overflow handling (dvmCleanupStackOverflow takes an
      additional argument now)
@@ -17,12 +16,6 @@
 (md) Use dvmThrowAIOOBE(index, length) for array bounds errors.
 (md) Use dvmThrowClassCastException(actual, desired) for class cast errors.
 (md) Use dvmThrowArrayStoreException(actual, desired) for array store errors.
-
-(lo) Implement OP_BREAKPOINT
-(lo) Implement OP_EXECUTE_INLINE_RANGE
-(lo) Implement OP_*_VOLATILE (12 instructions)
-(lo) Implement OP_RETURN_VOID_BARRIER
-=======
 (lo) Implement OP_BREAKPOINT
 (lo) Implement OP_*_VOLATILE (12 instructions)
->>>>>>> d063e255
+(lo) Implement OP_RETURN_VOID_BARRIER