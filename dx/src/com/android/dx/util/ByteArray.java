/*
 * Copyright (C) 2007 The Android Open Source Project
 *
 * Licensed under the Apache License, Version 2.0 (the "License");
 * you may not use this file except in compliance with the License.
 * You may obtain a copy of the License at
 *
 *      http://www.apache.org/licenses/LICENSE-2.0
 *
 * Unless required by applicable law or agreed to in writing, software
 * distributed under the License is distributed on an "AS IS" BASIS,
 * WITHOUT WARRANTIES OR CONDITIONS OF ANY KIND, either express or implied.
 * See the License for the specific language governing permissions and
 * limitations under the License.
 */

package com.android.dx.util;

import java.io.DataInputStream;
import java.io.IOException;
import java.io.InputStream;
import java.util.Arrays;

/**
 * Wrapper for a {@code byte[]}, which provides read-only access and
 * can "reveal" a partial slice of the underlying array.
 *
 * <b>Note:</b> Multibyte accessors all use big-endian order.
 */
public final class ByteArray {

    /** {@code non-null;} underlying array */
    private final byte[] bytes;

    /** {@code >= 0}; start index of the slice (inclusive) */
    private final int start;

    /** {@code >= 0, <= bytes.length}; size computed as
     * {@code end - start} (in the constructor) */
    private final int size;

    /**
     * Constructs an instance.
     *
     * @param bytes {@code non-null;} the underlying array
     * @param start {@code >= 0;} start index of the slice (inclusive)
     * @param end {@code >= start, <= bytes.length;} end index of
     * the slice (exclusive)
     */
    public ByteArray(byte[] bytes, int start, int end) {
        if (bytes == null) {
            throw new NullPointerException("bytes == null");
        }

        if (start < 0) {
            throw new IllegalArgumentException("start < 0");
        }

        if (end < start) {
            throw new IllegalArgumentException("end < start");
        }

        if (end > bytes.length) {
            throw new IllegalArgumentException("end > bytes.length");
        }

        this.bytes = bytes;
        this.start = start;
        this.size = end - start;
    }

    /**
     * Constructs an instance from an entire {@code byte[]}.
     *
     * @param bytes {@code non-null;} the underlying array
     */
    public ByteArray(byte[] bytes) {
        this(bytes, 0, bytes.length);
    }

    /**
     * Gets the size of the array, in bytes.
     *
     * @return {@code >= 0;} the size
     */
    public int size() {
        return size;
    }

    /**
     * Returns a slice (that is, a sub-array) of this instance.
     *
     * @param start {@code >= 0;} start index of the slice (inclusive)
     * @param end {@code >= start, <= size();} end index of
     * the slice (exclusive)
     * @return {@code non-null;} the slice
     */
    public ByteArray slice(int start, int end) {
        checkOffsets(start, end);
<<<<<<< HEAD
        byte[] slicedOut = new byte[end - start];
        System.arraycopy(bytes, start, slicedOut, 0, end - start);
        return new ByteArray(slicedOut, 0, slicedOut.length);
=======
        byte[] slicedOut = Arrays.copyOfRange(bytes, start, end);
        return new ByteArray(slicedOut);
>>>>>>> 41e6a9ae
    }

    /**
     * Returns the offset into the given array represented by the given
     * offset into this instance.
     *
     * @param offset offset into this instance
     * @param bytes {@code non-null;} (alleged) underlying array
     * @return corresponding offset into {@code bytes}
     * @throws IllegalArgumentException thrown if {@code bytes} is
     * not the underlying array of this instance
     */
    public int underlyingOffset(int offset, byte[] bytes) {
        if (bytes != this.bytes) {
            throw new IllegalArgumentException("wrong bytes");
        }

        return start + offset;
    }

    /**
     * Gets the {@code signed byte} value at a particular offset.
     *
     * @param off {@code >= 0, < size();} offset to fetch
     * @return {@code signed byte} at that offset
     */
    public int getByte(int off) {
        checkOffsets(off, off + 1);
        return getByte0(off);
    }

    /**
     * Gets the {@code signed short} value at a particular offset.
     *
     * @param off {@code >= 0, < (size() - 1);} offset to fetch
     * @return {@code signed short} at that offset
     */
    public int getShort(int off) {
        checkOffsets(off, off + 2);
        return (getByte0(off) << 8) | getUnsignedByte0(off + 1);
    }

    /**
     * Gets the {@code signed int} value at a particular offset.
     *
     * @param off {@code >= 0, < (size() - 3);} offset to fetch
     * @return {@code signed int} at that offset
     */
    public int getInt(int off) {
        checkOffsets(off, off + 4);
        return (getByte0(off) << 24) |
            (getUnsignedByte0(off + 1) << 16) |
            (getUnsignedByte0(off + 2) << 8) |
            getUnsignedByte0(off + 3);
    }

    /**
     * Gets the {@code signed long} value at a particular offset.
     *
     * @param off {@code >= 0, < (size() - 7);} offset to fetch
     * @return {@code signed int} at that offset
     */
    public long getLong(int off) {
        checkOffsets(off, off + 8);
        int part1 = (getByte0(off) << 24) |
            (getUnsignedByte0(off + 1) << 16) |
            (getUnsignedByte0(off + 2) << 8) |
            getUnsignedByte0(off + 3);
        int part2 = (getByte0(off + 4) << 24) |
            (getUnsignedByte0(off + 5) << 16) |
            (getUnsignedByte0(off + 6) << 8) |
            getUnsignedByte0(off + 7);

        return (part2 & 0xffffffffL) | ((long) part1) << 32;
    }

    /**
     * Gets the {@code unsigned byte} value at a particular offset.
     *
     * @param off {@code >= 0, < size();} offset to fetch
     * @return {@code unsigned byte} at that offset
     */
    public int getUnsignedByte(int off) {
        checkOffsets(off, off + 1);
        return getUnsignedByte0(off);
    }

    /**
     * Gets the {@code unsigned short} value at a particular offset.
     *
     * @param off {@code >= 0, < (size() - 1);} offset to fetch
     * @return {@code unsigned short} at that offset
     */
    public int getUnsignedShort(int off) {
        checkOffsets(off, off + 2);
        return (getUnsignedByte0(off) << 8) | getUnsignedByte0(off + 1);
    }

    /**
     * Copies the contents of this instance into the given raw
     * {@code byte[]} at the given offset. The given array must be
     * large enough.
     *
     * @param out {@code non-null;} array to hold the output
     * @param offset {@code non-null;} index into {@code out} for the first
     * byte of output
     */
    public void getBytes(byte[] out, int offset) {
        if ((out.length - offset) < size) {
            throw new IndexOutOfBoundsException("(out.length - offset) < " +
                                                "size()");
        }

        System.arraycopy(bytes, start, out, offset, size);
    }

    /**
     * Checks a range of offsets for validity, throwing if invalid.
     *
     * @param s start offset (inclusive)
     * @param e end offset (exclusive)
     */
    private void checkOffsets(int s, int e) {
        if ((s < 0) || (e < s) || (e > size)) {
            throw new IllegalArgumentException("bad range: " + s + ".." + e +
                                               "; actual size " + size);
        }
    }

    /**
     * Gets the {@code signed byte} value at the given offset,
     * without doing any argument checking.
     *
     * @param off offset to fetch
     * @return byte at that offset
     */
    private int getByte0(int off) {
        return bytes[start + off];
    }

    /**
     * Gets the {@code unsigned byte} value at the given offset,
     * without doing any argument checking.
     *
     * @param off offset to fetch
     * @return byte at that offset
     */
    private int getUnsignedByte0(int off) {
        return bytes[start + off] & 0xff;
    }

    /**
     * Gets a {@code DataInputStream} that reads from this instance,
     * with the cursor starting at the beginning of this instance's data.
     * <b>Note:</b> The returned instance may be cast to {@link GetCursor}
     * if needed.
     *
     * @return {@code non-null;} an appropriately-constructed
     * {@code DataInputStream} instance
     */
    public MyDataInputStream makeDataInputStream() {
        return new MyDataInputStream(makeInputStream());
    }

    /**
     * Gets a {@code InputStream} that reads from this instance,
     * with the cursor starting at the beginning of this instance's data.
     * <b>Note:</b> The returned instance may be cast to {@link GetCursor}
     * if needed.
     *
     * @return {@code non-null;} an appropriately-constructed
     * {@code InputStream} instancex
     */
    public MyInputStream makeInputStream() {
        return new MyInputStream();
    }

    /**
     * Helper interface that allows one to get the cursor (of a stream).
     */
    public interface GetCursor {
        /**
         * Gets the current cursor.
         *
         * @return {@code 0..size();} the cursor
         */
        int getCursor();
    }

    /**
     * Helper class for {@link #makeInputStream}, which implements the
     * stream functionality.
     */
    public class MyInputStream extends InputStream {
        /** 0..size; the cursor */
        private int cursor;

        /** 0..size; the mark */
        private int mark;

        public MyInputStream() {
            cursor = 0;
            mark = 0;
        }

        @Override
        public int read() throws IOException {
            if (cursor >= size) {
                return -1;
            }

            int result = getUnsignedByte0(cursor);
            cursor++;
            return result;
        }

        @Override
        public int read(byte[] arr, int offset, int length) {
            if ((offset + length) > arr.length) {
                length = arr.length - offset;
            }

            int maxLength = size - cursor;
            if (length > maxLength) {
                length = maxLength;
            }

            System.arraycopy(bytes, cursor + start, arr, offset, length);
            cursor += length;
            return length;
        }

        @Override
        public int available() {
            return size - cursor;
        }

        @Override
        public void mark(int reserve) {
            mark = cursor;
        }

        @Override
        public void reset() {
            cursor = mark;
        }

        @Override
        public boolean markSupported() {
            return true;
        }
    }

    /**
     * Helper class for {@link #makeDataInputStream}. This is used
     * simply so that the cursor of a wrapped {@link MyInputStream}
     * instance may be easily determined.
     */
    public static class MyDataInputStream extends DataInputStream {
        /** {@code non-null;} the underlying {@link MyInputStream} */
        private final MyInputStream wrapped;

        public MyDataInputStream(MyInputStream wrapped) {
            super(wrapped);

            this.wrapped = wrapped;
        }
    }
}<|MERGE_RESOLUTION|>--- conflicted
+++ resolved
@@ -28,7 +28,6 @@
  * <b>Note:</b> Multibyte accessors all use big-endian order.
  */
 public final class ByteArray {
-
     /** {@code non-null;} underlying array */
     private final byte[] bytes;
 
@@ -97,14 +96,8 @@
      */
     public ByteArray slice(int start, int end) {
         checkOffsets(start, end);
-<<<<<<< HEAD
-        byte[] slicedOut = new byte[end - start];
-        System.arraycopy(bytes, start, slicedOut, 0, end - start);
-        return new ByteArray(slicedOut, 0, slicedOut.length);
-=======
         byte[] slicedOut = Arrays.copyOfRange(bytes, start, end);
         return new ByteArray(slicedOut);
->>>>>>> 41e6a9ae
     }
 
     /**
