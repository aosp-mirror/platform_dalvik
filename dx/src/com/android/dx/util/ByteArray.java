/*
 * Copyright (C) 2007 The Android Open Source Project
 *
 * Licensed under the Apache License, Version 2.0 (the "License");
 * you may not use this file except in compliance with the License.
 * You may obtain a copy of the License at
 *
 *      http://www.apache.org/licenses/LICENSE-2.0
 *
 * Unless required by applicable law or agreed to in writing, software
 * distributed under the License is distributed on an "AS IS" BASIS,
 * WITHOUT WARRANTIES OR CONDITIONS OF ANY KIND, either express or implied.
 * See the License for the specific language governing permissions and
 * limitations under the License.
 */

package com.android.dx.util;

import java.io.DataInputStream;
import java.io.IOException;
import java.io.InputStream;

/**
 * Wrapper for a {@code byte[]}, which provides read-only access and
 * can "reveal" a partial slice of the underlying array.
 *
 * <b>Note:</b> Multibyte accessors all use big-endian order.
 */
public final class ByteArray {

    /** {@code non-null;} underlying array */
    private final byte[] bytes;

    /** {@code >= 0}; start index of the slice (inclusive) */
    private final int start;

    /** {@code >= 0, <= bytes.length}; size computed as
     * {@code end - start} (in the constructor) */
    private final int size;

    /**
     * Constructs an instance.
     *
     * @param bytes {@code non-null;} the underlying array
     * @param start {@code >= 0;} start index of the slice (inclusive)
     * @param end {@code >= start, <= bytes.length;} end index of
     * the slice (exclusive)
     */
    public ByteArray(byte[] bytes, int start, int end) {
        if (bytes == null) {
            throw new NullPointerException("bytes == null");
        }

        if (start < 0) {
            throw new IllegalArgumentException("start < 0");
        }

        if (end < start) {
            throw new IllegalArgumentException("end < start");
        }

        if (end > bytes.length) {
            throw new IllegalArgumentException("end > bytes.length");
        }

        this.bytes = bytes;
        this.start = start;
        this.size = end - start;
    }

    /**
     * Constructs an instance from an entire {@code byte[]}.
     *
     * @param bytes {@code non-null;} the underlying array
     */
    public ByteArray(byte[] bytes) {
        this(bytes, 0, bytes.length);
    }

    /**
     * Gets the size of the array, in bytes.
     *
     * @return {@code >= 0;} the size
     */
    public int size() {
        return size;
    }

    /**
     * Returns a slice (that is, a sub-array) of this instance.
     *
     * @param start {@code >= 0;} start index of the slice (inclusive)
     * @param end {@code >= start, <= size();} end index of
     * the slice (exclusive)
     * @return {@code non-null;} the slice
     */
    public ByteArray slice(int start, int end) {
        checkOffsets(start, end);
        byte[] slicedOut = new byte[end - start];
        System.arraycopy(bytes, start, slicedOut, 0, end - start);
        return new ByteArray(slicedOut, 0, slicedOut.length);
    }

    /**
     * Returns the offset into the given array represented by the given
     * offset into this instance.
     *
     * @param offset offset into this instance
     * @param bytes {@code non-null;} (alleged) underlying array
     * @return corresponding offset into {@code bytes}
     * @throws IllegalArgumentException thrown if {@code bytes} is
     * not the underlying array of this instance
     */
    public int underlyingOffset(int offset, byte[] bytes) {
        if (bytes != this.bytes) {
            throw new IllegalArgumentException("wrong bytes");
        }

        return start + offset;
    }

    /**
     * Gets the {@code signed byte} value at a particular offset.
     *
     * @param off {@code >= 0, < size();} offset to fetch
     * @return {@code signed byte} at that offset
     */
    public int getByte(int off) {
        checkOffsets(off, off + 1);
        return getByte0(off);
    }

    /**
     * Gets the {@code signed short} value at a particular offset.
     *
     * @param off {@code >= 0, < (size() - 1);} offset to fetch
     * @return {@code signed short} at that offset
     */
    public int getShort(int off) {
        checkOffsets(off, off + 2);
        return (getByte0(off) << 8) | getUnsignedByte0(off + 1);
    }

    /**
     * Gets the {@code signed int} value at a particular offset.
     *
     * @param off {@code >= 0, < (size() - 3);} offset to fetch
     * @return {@code signed int} at that offset
     */
    public int getInt(int off) {
        checkOffsets(off, off + 4);
        return (getByte0(off) << 24) |
            (getUnsignedByte0(off + 1) << 16) |
            (getUnsignedByte0(off + 2) << 8) |
            getUnsignedByte0(off + 3);
    }

    /**
     * Gets the {@code signed long} value at a particular offset.
     *
     * @param off {@code >= 0, < (size() - 7);} offset to fetch
     * @return {@code signed int} at that offset
     */
    public long getLong(int off) {
        checkOffsets(off, off + 8);
        int part1 = (getByte0(off) << 24) |
            (getUnsignedByte0(off + 1) << 16) |
            (getUnsignedByte0(off + 2) << 8) |
            getUnsignedByte0(off + 3);
        int part2 = (getByte0(off + 4) << 24) |
            (getUnsignedByte0(off + 5) << 16) |
            (getUnsignedByte0(off + 6) << 8) |
            getUnsignedByte0(off + 7);

        return (part2 & 0xffffffffL) | ((long) part1) << 32;
    }

    /**
     * Gets the {@code unsigned byte} value at a particular offset.
     *
     * @param off {@code >= 0, < size();} offset to fetch
     * @return {@code unsigned byte} at that offset
     */
    public int getUnsignedByte(int off) {
        checkOffsets(off, off + 1);
        return getUnsignedByte0(off);
    }

    /**
     * Gets the {@code unsigned short} value at a particular offset.
     *
     * @param off {@code >= 0, < (size() - 1);} offset to fetch
     * @return {@code unsigned short} at that offset
     */
    public int getUnsignedShort(int off) {
        checkOffsets(off, off + 2);
        return (getUnsignedByte0(off) << 8) | getUnsignedByte0(off + 1);
    }

    /**
     * Copies the contents of this instance into the given raw
     * {@code byte[]} at the given offset. The given array must be
     * large enough.
     *
     * @param out {@code non-null;} array to hold the output
     * @param offset {@code non-null;} index into {@code out} for the first
     * byte of output
     */
    public void getBytes(byte[] out, int offset) {
        if ((out.length - offset) < size) {
            throw new IndexOutOfBoundsException("(out.length - offset) < " +
                                                "size()");
        }

        System.arraycopy(bytes, start, out, offset, size);
    }

    /**
     * Checks a range of offsets for validity, throwing if invalid.
     *
     * @param s start offset (inclusive)
     * @param e end offset (exclusive)
     */
    private void checkOffsets(int s, int e) {
        if ((s < 0) || (e < s) || (e > size)) {
            throw new IllegalArgumentException("bad range: " + s + ".." + e +
                                               "; actual size " + size);
        }
    }

    /**
     * Gets the {@code signed byte} value at the given offset,
     * without doing any argument checking.
     *
     * @param off offset to fetch
     * @return byte at that offset
     */
    private int getByte0(int off) {
        return bytes[start + off];
    }

    /**
     * Gets the {@code unsigned byte} value at the given offset,
     * without doing any argument checking.
     *
     * @param off offset to fetch
     * @return byte at that offset
     */
    private int getUnsignedByte0(int off) {
        return bytes[start + off] & 0xff;
    }

    /**
     * Gets a {@code DataInputStream} that reads from this instance,
     * with the cursor starting at the beginning of this instance's data.
     * <b>Note:</b> The returned instance may be cast to {@link GetCursor}
     * if needed.
     *
     * @return {@code non-null;} an appropriately-constructed
     * {@code DataInputStream} instance
     */
    public MyDataInputStream makeDataInputStream() {
        return new MyDataInputStream(makeInputStream());
    }

    /**
     * Gets a {@code InputStream} that reads from this instance,
     * with the cursor starting at the beginning of this instance's data.
     * <b>Note:</b> The returned instance may be cast to {@link GetCursor}
     * if needed.
     *
     * @return {@code non-null;} an appropriately-constructed
     * {@code InputStream} instancex
     */
    public MyInputStream makeInputStream() {
        return new MyInputStream();
    }

    /**
     * Helper interface that allows one to get the cursor (of a stream).
     */
    public interface GetCursor {
        /**
         * Gets the current cursor.
         *
         * @return {@code 0..size();} the cursor
         */
        int getCursor();
    }

    /**
     * Helper class for {@link #makeInputStream}, which implements the
     * stream functionality.
     */
    public class MyInputStream extends InputStream {
        /** 0..size; the cursor */
        private int cursor;

        /** 0..size; the mark */
        private int mark;

        public MyInputStream() {
            cursor = 0;
            mark = 0;
        }

        @Override
        public int read() throws IOException {
            if (cursor >= size) {
                return -1;
            }

            int result = getUnsignedByte0(cursor);
            cursor++;
            return result;
        }

        @Override
        public int read(byte[] arr, int offset, int length) {
            if ((offset + length) > arr.length) {
                length = arr.length - offset;
            }

            int maxLength = size - cursor;
            if (length > maxLength) {
                length = maxLength;
            }

            System.arraycopy(bytes, cursor + start, arr, offset, length);
            cursor += length;
            return length;
        }

        @Override
        public int available() {
            return size - cursor;
        }
<<<<<<< HEAD
=======

        @Override
>>>>>>> 363daca6
        public void mark(int reserve) {
            mark = cursor;
        }

        @Override
        public void reset() {
            cursor = mark;
        }

        @Override
        public boolean markSupported() {
            return true;
        }
    }

    /**
     * Helper class for {@link #makeDataInputStream}. This is used
     * simply so that the cursor of a wrapped {@link MyInputStream}
     * instance may be easily determined.
     */
    public static class MyDataInputStream extends DataInputStream {
        /** {@code non-null;} the underlying {@link MyInputStream} */
        private final MyInputStream wrapped;

        public MyDataInputStream(MyInputStream wrapped) {
            super(wrapped);

            this.wrapped = wrapped;
        }
    }
}<|MERGE_RESOLUTION|>--- conflicted
+++ resolved
@@ -335,11 +335,8 @@
         public int available() {
             return size - cursor;
         }
-<<<<<<< HEAD
-=======
-
-        @Override
->>>>>>> 363daca6
+
+        @Override
         public void mark(int reserve) {
             mark = cursor;
         }
