--- conflicted
+++ resolved
@@ -234,11 +234,7 @@
     public void writeTo(OutputStream out, Storage storage, Writer humanOut, boolean verbose)
             throws IOException {
         boolean annotate = (humanOut != null);
-<<<<<<< HEAD
-        ByteArrayAnnotatedOutput result = toDex0(annotate, verbose, null);
-=======
         ByteArrayAnnotatedOutput result = toDex0(annotate, verbose, storage);
->>>>>>> 41e6a9ae
 
         if (out != null) {
             out.write(result.getArray());
@@ -248,41 +244,6 @@
             result.writeAnnotationsTo(humanOut);
         }
     }
-
-
-    /**
-     * Writes the contents of this instance as either a binary or a
-     * human-readable form, or both.
-     *
-     * @param out {@code null-ok;} where to write to
-     * @param storage temporary storage for storing dexing.
-     * @param humanOut {@code null-ok;} where to write human-oriented output to
-     * @param verbose whether to be verbose when writing human-oriented output
-     */
-    public void writeTo(OutputStream out, Storage storage, Writer humanOut, boolean verbose)
-            throws IOException {
-        boolean annotate = (humanOut != null);
-        ByteArrayAnnotatedOutput result = toDex0(annotate, verbose, storage);
-
-        if (out != null) {
-            out.write(result.getArray());
-        }
-
-        if (annotate) {
-            result.writeAnnotationsTo(humanOut);
-        }
-    }
-
-    /**
-     * Writes the contents of this instance as either a binary.
-     *
-     * @param storage temporary storage for storing dexing.
-     * @return the stored content.
-     */
-    public ByteArrayAnnotatedOutput writeTo(Storage storage) {
-        return toDex0(false, false, storage);
-    }
-
 
     /**
      * Writes the contents of this instance as a binary.
