--- conflicted
+++ resolved
@@ -65,11 +65,8 @@
     bool showFileHeaders;
     bool showSectionHeaders;
     bool ignoreBadChecksum;
-<<<<<<< HEAD
     bool dumpRegisterMaps;
-=======
     OutputFormat outputFormat;
->>>>>>> a2ee53ba
     const char* tempFileName;
     bool exportsOnly;
     bool verbose;
@@ -91,7 +88,6 @@
 }   
 
 /*
-<<<<<<< HEAD
  * Get 4 little-endian bytes. 
  */ 
 static inline u4 get4LE(unsigned char const* pSrc)
@@ -100,11 +96,6 @@
 }   
 
 /*
- * Return a newly-allocated string for the "dot version" of the class
- * name for the given type descriptor. That is, The initial "L" and
- * final ";" (if any) have been removed and all occurrences of '/'
- * have been changed to '.'.
-=======
  * Converts a single-character primitive type into its human-readable
  * equivalent.
  */
@@ -130,7 +121,6 @@
  * example, "Ljava/lang/String;" becomes "java.lang.String", and
  * "[I" becomes "int[]".  Also converts '$' to '.', which means this
  * form can't be converted back to a descriptor.
->>>>>>> a2ee53ba
  */
 static char* descriptorToDot(const char* str)
 {
@@ -1213,12 +1203,10 @@
 /*
  * Dump the class.
  *
-<<<<<<< HEAD
  * Note "idx" is a DexClassDef index, not a DexTypeId index.
-=======
+ *
  * If "*pLastPackage" is NULL or does not match the current class' package,
  * the value will be replaced with a newly-allocated string.
->>>>>>> a2ee53ba
  */
 void dumpClass(DexFile* pDexFile, int idx, char** pLastPackage)
 {
@@ -1684,11 +1672,7 @@
 {
     fprintf(stderr, "Copyright (C) 2007 The Android Open Source Project\n\n");
     fprintf(stderr,
-<<<<<<< HEAD
-        "%s: [-c] [-d] [-f] [-h] [-m] [-i] [-t tempfile] dexfile...\n",
-=======
-        "%s: [-d] [-f] [-h] [-i] [-l layout] [-t tempfile] dexfile...\n",
->>>>>>> a2ee53ba
+        "%s: [-c] [-d] [-f] [-h] [-i] [-l layout] [-m] [-t tempfile] dexfile...\n",
         gProgName);
     fprintf(stderr, "\n");
     fprintf(stderr, " -c : verify checksum and exit\n");
@@ -1696,11 +1680,8 @@
     fprintf(stderr, " -f : display summary information from file header\n");
     fprintf(stderr, " -h : display file header details\n");
     fprintf(stderr, " -i : ignore checksum failures\n");
-<<<<<<< HEAD
+    fprintf(stderr, " -l : output layout, either 'plain' or 'xml'\n");
     fprintf(stderr, " -m : dump register maps (and nothing else)\n");
-=======
-    fprintf(stderr, " -l : output layout, either 'plain' or 'xml'\n");
->>>>>>> a2ee53ba
     fprintf(stderr, " -t : temp file name (defaults to /sdcard/dex-temp-*)\n");
 }
 
@@ -1718,11 +1699,7 @@
     gOptions.verbose = true;
 
     while (1) {
-<<<<<<< HEAD
-        ic = getopt(argc, argv, "cdfhimt:");
-=======
-        ic = getopt(argc, argv, "dfhil:t:");
->>>>>>> a2ee53ba
+        ic = getopt(argc, argv, "cdfhil:mt:");
         if (ic < 0)
             break;
 
@@ -1742,10 +1719,6 @@
         case 'i':       // continue even if checksum is bad
             gOptions.ignoreBadChecksum = true;
             break;
-<<<<<<< HEAD
-        case 'm':       // dump register maps only
-            gOptions.dumpRegisterMaps = true;
-=======
         case 'l':       // layout
             if (strcmp(optarg, "plain") == 0) {
                 gOptions.outputFormat = OUTPUT_PLAIN;
@@ -1756,7 +1729,9 @@
             } else {
                 wantUsage = true;
             }
->>>>>>> a2ee53ba
+            break;
+        case 'm':       // dump register maps only
+            gOptions.dumpRegisterMaps = true;
             break;
         case 't':       // temp file, used when opening compressed Jar
             gOptions.tempFileName = optarg;
@@ -1794,9 +1769,5 @@
     free(gInstrWidth);
     free(gInstrFormat);
 
-<<<<<<< HEAD
     return (result != 0);
-=======
-    return 0;
->>>>>>> a2ee53ba
-}
+}
